--- conflicted
+++ resolved
@@ -777,11 +777,10 @@
      * @return TableBase the subtable at the requested cell
      */
     @Override
-<<<<<<< HEAD
-    public Table getSubTable(long columnIndex, long rowIndex) {
+    public Table getSubtable(long columnIndex, long rowIndex) {
         // Execute the disposal of abandoned tightdb objects each time a new tightdb object is created
         context.executeDelayedDisposal();
-        long nativeSubtablePtr = nativeGetSubTable(nativePtr, columnIndex, rowIndex);
+        long nativeSubtablePtr = nativeGetSubtable(nativePtr, columnIndex, rowIndex);
         try {
             // Copy context reference from parent
             return new Table(context, this, nativeSubtablePtr, immutable);
@@ -790,10 +789,6 @@
             nativeClose(nativeSubtablePtr);
             throw e;
         }
-=======
-    public Table getSubtable(long columnIndex, long rowIndex) {
-        return new Table(this, nativeGetSubtable(nativePtr, columnIndex, rowIndex), immutable);
->>>>>>> 7ec56ec0
     }
 
     protected native long nativeGetSubtable(long nativeTablePtr, long columnIndex, long rowIndex);
@@ -801,11 +796,10 @@
     // Below version will allow to getSubtable when number of available rows are not updated yet -
     // which happens before an insertDone().
 
-<<<<<<< HEAD
-    private Table getSubTableDuringInsert(long columnIndex, long rowIndex) {
+    private Table getSubtableDuringInsert(long columnIndex, long rowIndex) {
         // Execute the disposal of abandoned tightdb objects each time a new tightdb object is created
         context.executeDelayedDisposal();
-        long nativeSubtablePtr =  nativeGetSubTableDuringInsert(nativePtr, columnIndex, rowIndex);
+        long nativeSubtablePtr =  nativeGetSubtableDuringInsert(nativePtr, columnIndex, rowIndex);
         try {
             return new Table(this.context, this,nativeSubtablePtr, immutable);
         }
@@ -813,11 +807,8 @@
             nativeClose(nativeSubtablePtr);
             throw e;
         }
-=======
-    private Table getSubtableDuringInsert(long columnIndex, long rowIndex) {
-        return new Table(this, nativeGetSubtableDuringInsert(nativePtr, columnIndex, rowIndex), immutable);
->>>>>>> 7ec56ec0
-    }
+    }
+    
     private native long nativeGetSubtableDuringInsert(long nativeTablePtr, long columnIndex, long rowIndex);
 
 

package com.tightdb;

import java.nio.ByteBuffer;

// Make sure numbers match with <tightdb/column_type.hpp>
// FIXME: Add a unit test that verifies the correct correspondance.

public enum ColumnType {
    ColumnTypeBool(1),
    ColumnTypeInt(0),
    ColumnTypeString(2),
    ColumnTypeBinary(4),
    ColumnTypeDate(7),
    ColumnTypeTable(5),
    ColumnTypeMixed(6);

<<<<<<< HEAD
	private ColumnType(int index) {
		this.index = index;
	}
	private int index;

	public boolean matchObject(Object obj) {
		switch (this.index) {
		case 0: return (obj instanceof Long || obj instanceof Integer || obj instanceof Short || 
				obj instanceof Byte);
		case 1: return (obj instanceof Boolean);
		case 2: return (obj instanceof String);
		case 4: return (obj instanceof byte[] || obj instanceof ByteBuffer);
		case 5: return (obj == null || obj instanceof Object[][]);
		case 6: return (obj instanceof Long || obj instanceof Integer || obj instanceof Short || 
				obj instanceof Byte || obj instanceof Boolean || obj instanceof String ||
				obj instanceof byte[] || obj instanceof ByteBuffer ||
				obj == null || obj instanceof Object[][] ||
				obj instanceof java.util.Date);
		case 7: return (obj instanceof java.util.Date);
		default: throw new RuntimeException("Invalid index in ColumnType.");
		}
	}
	
	public static ColumnType getColumnTypeForIndex(int index) {
		ColumnType[] columnTypes = values();
		for (int i=0; i<columnTypes.length; i++) {
			if (columnTypes[i].index == index)
				return columnTypes[i];
		}
		return null;
	}
}

=======
    private ColumnType(int nativeValue)
    {
        this.nativeValue = nativeValue;
    }

    private final int nativeValue;

    static ColumnType fromNativeValue(int value)
    {
        if (0 <= value && value < byNativeValue.length) {
            ColumnType e = byNativeValue[value];
            if (e != null) return e;
        }
        throw new IllegalArgumentException("Bad native column type");
    }

    // Note that if this array is too small, an
    // IndexOutOfBoundsException will be thrown during class loading.
    private static ColumnType[] byNativeValue = new ColumnType[10];

    static {
        ColumnType[] columnTypes = values();
        for(int i=0; i<columnTypes.length; ++i) {
            int v = columnTypes[i].nativeValue;
            byNativeValue[v] = columnTypes[i];
        }
    }
}


>>>>>>> bfaf6060
<|MERGE_RESOLUTION|>--- conflicted
+++ resolved
@@ -1,82 +1,64 @@
-package com.tightdb;
-
-import java.nio.ByteBuffer;
-
-// Make sure numbers match with <tightdb/column_type.hpp>
-// FIXME: Add a unit test that verifies the correct correspondance.
-
-public enum ColumnType {
-    ColumnTypeBool(1),
-    ColumnTypeInt(0),
-    ColumnTypeString(2),
-    ColumnTypeBinary(4),
-    ColumnTypeDate(7),
-    ColumnTypeTable(5),
-    ColumnTypeMixed(6);
-
-<<<<<<< HEAD
-	private ColumnType(int index) {
-		this.index = index;
-	}
-	private int index;
-
-	public boolean matchObject(Object obj) {
-		switch (this.index) {
-		case 0: return (obj instanceof Long || obj instanceof Integer || obj instanceof Short || 
-				obj instanceof Byte);
-		case 1: return (obj instanceof Boolean);
-		case 2: return (obj instanceof String);
-		case 4: return (obj instanceof byte[] || obj instanceof ByteBuffer);
-		case 5: return (obj == null || obj instanceof Object[][]);
-		case 6: return (obj instanceof Long || obj instanceof Integer || obj instanceof Short || 
-				obj instanceof Byte || obj instanceof Boolean || obj instanceof String ||
-				obj instanceof byte[] || obj instanceof ByteBuffer ||
-				obj == null || obj instanceof Object[][] ||
-				obj instanceof java.util.Date);
-		case 7: return (obj instanceof java.util.Date);
-		default: throw new RuntimeException("Invalid index in ColumnType.");
-		}
-	}
-	
-	public static ColumnType getColumnTypeForIndex(int index) {
-		ColumnType[] columnTypes = values();
-		for (int i=0; i<columnTypes.length; i++) {
-			if (columnTypes[i].index == index)
-				return columnTypes[i];
-		}
-		return null;
-	}
-}
-
-=======
-    private ColumnType(int nativeValue)
-    {
-        this.nativeValue = nativeValue;
-    }
-
-    private final int nativeValue;
-
-    static ColumnType fromNativeValue(int value)
-    {
-        if (0 <= value && value < byNativeValue.length) {
-            ColumnType e = byNativeValue[value];
-            if (e != null) return e;
-        }
-        throw new IllegalArgumentException("Bad native column type");
-    }
-
-    // Note that if this array is too small, an
-    // IndexOutOfBoundsException will be thrown during class loading.
-    private static ColumnType[] byNativeValue = new ColumnType[10];
-
-    static {
-        ColumnType[] columnTypes = values();
-        for(int i=0; i<columnTypes.length; ++i) {
-            int v = columnTypes[i].nativeValue;
-            byNativeValue[v] = columnTypes[i];
-        }
-    }
-}
-
-
->>>>>>> bfaf6060
+package com.tightdb;
+
+import java.nio.ByteBuffer;
+
+// Make sure numbers match with <tightdb/column_type.hpp>
+// FIXME: Add a unit test that verifies the correct correspondance.
+
+public enum ColumnType {
+    ColumnTypeBool(1),
+    ColumnTypeInt(0),
+    ColumnTypeString(2),
+    ColumnTypeBinary(4),
+    ColumnTypeDate(7),
+    ColumnTypeTable(5),
+    ColumnTypeMixed(6);
+
+    private final int nativeValue;
+
+    private ColumnType(int nativeValue)
+    {
+        this.nativeValue = nativeValue;
+    }
+
+	public boolean matchObject(Object obj) {
+		switch (this.nativeValue) {
+		case 0: return (obj instanceof Long || obj instanceof Integer || obj instanceof Short || 
+				obj instanceof Byte);
+		case 1: return (obj instanceof Boolean);
+		case 2: return (obj instanceof String);
+		case 4: return (obj instanceof byte[] || obj instanceof ByteBuffer);
+		case 5: return (obj == null || obj instanceof Object[][]);
+		case 6: return (obj instanceof Mixed || obj instanceof Long || obj instanceof Integer || obj instanceof Short || 
+				obj instanceof Byte || obj instanceof Boolean || obj instanceof String ||
+				obj instanceof byte[] || obj instanceof ByteBuffer ||
+				obj == null || obj instanceof Object[][] ||
+				obj instanceof java.util.Date);
+		case 7: return (obj instanceof java.util.Date);
+		default: throw new RuntimeException("Invalid index in ColumnType.");
+		}
+	}
+	
+    static ColumnType fromNativeValue(int value)
+    {
+        if (0 <= value && value < byNativeValue.length) {
+            ColumnType e = byNativeValue[value];
+            if (e != null) 
+            	return e;
+        }
+        throw new IllegalArgumentException("Bad native column type");
+    }
+
+    // Note that if this array is too small, an
+    // IndexOutOfBoundsException will be thrown during class loading.
+    private static ColumnType[] byNativeValue = new ColumnType[10];
+
+    static {
+        ColumnType[] columnTypes = values();
+        for(int i=0; i<columnTypes.length; ++i) {
+            int v = columnTypes[i].nativeValue;
+            byNativeValue[v] = columnTypes[i];
+        }
+    }
+}
+
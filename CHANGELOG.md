--- conflicted
+++ resolved
@@ -11,11 +11,8 @@
 * Fixed a crash when calling `Table.toString()` in debugger (#2429).
 * Fixed a bug that could cause Realm to lose track of primary key when using `RealmObjectSchema.removeField()` and `RealmObjectSchema.renameField()` (#2829).
 * Fixed a crash that RealmResults was not updated in Realm's change listener by adjusting the calling orders of listeners on Realm, RealmObject and RealmResults (#2926).
-<<<<<<< HEAD
 * Revised `RealmResults.isLoaded()` description (#2895).
-=======
 * Updated ProGuard configuration in order not to depend on Android's default configuraion (#2972).
->>>>>>> eb831037
 
 ### Enhancements
 

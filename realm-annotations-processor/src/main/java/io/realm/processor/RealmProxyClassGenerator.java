/*
 * Copyright 2014 Realm Inc.
 *
 * Licensed under the Apache License, Version 2.0 (the "License");
 * you may not use this file except in compliance with the License.
 * You may obtain a copy of the License at
 *
 * http://www.apache.org/licenses/LICENSE-2.0
 *
 * Unless required by applicable law or agreed to in writing, software
 * distributed under the License is distributed on an "AS IS" BASIS,
 * WITHOUT WARRANTIES OR CONDITIONS OF ANY KIND, either express or implied.
 * See the License for the specific language governing permissions and
 * limitations under the License.
 */

package io.realm.processor;

import com.squareup.javawriter.JavaWriter;

import javax.annotation.processing.ProcessingEnvironment;
import javax.lang.model.element.Modifier;
import javax.lang.model.element.VariableElement;
import javax.lang.model.type.DeclaredType;
import javax.lang.model.type.TypeMirror;
import javax.lang.model.util.Elements;
import javax.lang.model.util.Types;
import javax.tools.JavaFileObject;
import java.io.BufferedWriter;
import java.io.IOException;
import java.util.*;

public class RealmProxyClassGenerator {
    private ProcessingEnvironment processingEnvironment;
    private String className;
    private String packageName;
    private List<VariableElement> fields = new ArrayList<VariableElement>();
    private Map<String, String> getters = new HashMap<String, String>();
    private Map<String, String> setters = new HashMap<String, String>();
    private List<VariableElement> fieldsToIndex;
    private VariableElement primaryKey;
    private static final String REALM_PACKAGE_NAME = "io.realm";
    private static final String TABLE_PREFIX = "class_";
    public static final String PROXY_SUFFIX = "RealmProxy";

    // Class metadata for generating proxy classes
    private Elements elementUtils;
    private Types typeUtils;
    private TypeMirror realmObject;
    private DeclaredType realmList;

    public RealmProxyClassGenerator(ProcessingEnvironment processingEnvironment,
                                    String className, String packageName,
                                    List<VariableElement> fields,
                                    Map<String, String> getters, Map<String, String> setters,
                                    List<VariableElement> fieldsToIndex,
                                    VariableElement primaryKey) {
        this.processingEnvironment = processingEnvironment;
        this.className = className;
        this.packageName = packageName;
        this.fields = fields;
        this.getters = getters;
        this.setters = setters;
        this.fieldsToIndex = fieldsToIndex;
        this.primaryKey = primaryKey;
    }

    private static final Map<String, String> JAVA_TO_REALM_TYPES;

    static {
        JAVA_TO_REALM_TYPES = new HashMap<String, String>();
        JAVA_TO_REALM_TYPES.put("byte", "Long");
        JAVA_TO_REALM_TYPES.put("short", "Long");
        JAVA_TO_REALM_TYPES.put("int", "Long");
        JAVA_TO_REALM_TYPES.put("long", "Long");
        JAVA_TO_REALM_TYPES.put("float", "Float");
        JAVA_TO_REALM_TYPES.put("double", "Double");
        JAVA_TO_REALM_TYPES.put("boolean", "Boolean");
        JAVA_TO_REALM_TYPES.put("Byte", "Long");
        JAVA_TO_REALM_TYPES.put("Short", "Long");
        JAVA_TO_REALM_TYPES.put("Integer", "Long");
        JAVA_TO_REALM_TYPES.put("Long", "Long");
        JAVA_TO_REALM_TYPES.put("Float", "Float");
        JAVA_TO_REALM_TYPES.put("Double", "Double");
        JAVA_TO_REALM_TYPES.put("Boolean", "Boolean");
        JAVA_TO_REALM_TYPES.put("java.lang.String", "String");
        JAVA_TO_REALM_TYPES.put("java.util.Date", "Date");
        JAVA_TO_REALM_TYPES.put("byte[]", "BinaryByteArray");
        // TODO: add support for char and Char
    }

    // Types in this array are guarded by if != null and use default value if trying to insert null
    private static final Map<String, String> NULLABLE_JAVA_TYPES;

    static {
        NULLABLE_JAVA_TYPES = new HashMap<String, String>();
        NULLABLE_JAVA_TYPES.put("java.util.Date", "new Date(0)");
        NULLABLE_JAVA_TYPES.put("java.lang.String", "\"\"");
        NULLABLE_JAVA_TYPES.put("byte[]", "new byte[0]");
    }

    private static final Map<String, String> JAVA_TO_COLUMN_TYPES;

    static {
        JAVA_TO_COLUMN_TYPES = new HashMap<String, String>();
        JAVA_TO_COLUMN_TYPES.put("byte", "ColumnType.INTEGER");
        JAVA_TO_COLUMN_TYPES.put("short", "ColumnType.INTEGER");
        JAVA_TO_COLUMN_TYPES.put("int", "ColumnType.INTEGER");
        JAVA_TO_COLUMN_TYPES.put("long", "ColumnType.INTEGER");
        JAVA_TO_COLUMN_TYPES.put("float", "ColumnType.FLOAT");
        JAVA_TO_COLUMN_TYPES.put("double", "ColumnType.DOUBLE");
        JAVA_TO_COLUMN_TYPES.put("boolean", "ColumnType.BOOLEAN");
        JAVA_TO_COLUMN_TYPES.put("Byte", "ColumnType.INTEGER");
        JAVA_TO_COLUMN_TYPES.put("Short", "ColumnType.INTEGER");
        JAVA_TO_COLUMN_TYPES.put("Integer", "ColumnType.INTEGER");
        JAVA_TO_COLUMN_TYPES.put("Long", "ColumnType.INTEGER");
        JAVA_TO_COLUMN_TYPES.put("Float", "ColumnType.FLOAT");
        JAVA_TO_COLUMN_TYPES.put("Double", "ColumnType.DOUBLE");
        JAVA_TO_COLUMN_TYPES.put("Boolean", "ColumnType.BOOLEAN");
        JAVA_TO_COLUMN_TYPES.put("java.lang.String", "ColumnType.STRING");
        JAVA_TO_COLUMN_TYPES.put("java.util.Date", "ColumnType.DATE");
        JAVA_TO_COLUMN_TYPES.put("byte[]", "ColumnType.BINARY");
    }

    private static final Map<String, String> CASTING_TYPES;

    static {
        CASTING_TYPES = new HashMap<String, String>();
        CASTING_TYPES.put("byte", "long");
        CASTING_TYPES.put("short", "long");
        CASTING_TYPES.put("int", "long");
        CASTING_TYPES.put("long", "long");
        CASTING_TYPES.put("float", "float");
        CASTING_TYPES.put("double", "double");
        CASTING_TYPES.put("boolean", "boolean");
        CASTING_TYPES.put("Byte", "long");
        CASTING_TYPES.put("Short", "long");
        CASTING_TYPES.put("Integer", "long");
        CASTING_TYPES.put("Long", "long");
        CASTING_TYPES.put("Float", "float");
        CASTING_TYPES.put("Double", "double");
        CASTING_TYPES.put("Boolean", "boolean");
        CASTING_TYPES.put("java.lang.String", "String");
        CASTING_TYPES.put("java.util.Date", "Date");
        CASTING_TYPES.put("byte[]", "byte[]");
    }

    public void generate() throws IOException, UnsupportedOperationException {
        elementUtils = processingEnvironment.getElementUtils();
        typeUtils = processingEnvironment.getTypeUtils();
        realmObject = elementUtils.getTypeElement("io.realm.RealmObject").asType();
        realmList = typeUtils.getDeclaredType(elementUtils.getTypeElement("io.realm.RealmList"), typeUtils.getWildcardType(null, null));

        String qualifiedGeneratedClassName = String.format("%s.%s", REALM_PACKAGE_NAME, Utils.getProxyClassName(className));
        JavaFileObject sourceFile = processingEnvironment.getFiler().createSourceFile(qualifiedGeneratedClassName);
        JavaWriter writer = new JavaWriter(new BufferedWriter(sourceFile.openWriter()));

        // Set source code indent to 4 spaces
        writer.setIndent("    ");

        writer.emitPackage(REALM_PACKAGE_NAME)
                .emitEmptyLine();

        ArrayList<String> imports = new ArrayList<String>();
        imports.add("android.util.JsonReader");
        imports.add("android.util.JsonToken");
        imports.add("io.realm.RealmObject");
        imports.add("io.realm.exceptions.RealmException");
        imports.add("io.realm.internal.ColumnType");
        imports.add("io.realm.internal.Table");
        imports.add("io.realm.internal.TableOrView");
        imports.add("io.realm.internal.ImplicitTransaction");
        imports.add("io.realm.internal.LinkView");
        imports.add("io.realm.internal.android.JsonUtils");
        imports.add("java.io.IOException");
        imports.add("java.util.List");
        imports.add("java.util.Arrays");
        imports.add("java.util.Date");
        imports.add("java.util.Map");
        imports.add("java.util.HashMap");
        imports.add("org.json.JSONObject");
        imports.add("org.json.JSONException");
        imports.add("org.json.JSONArray");
        imports.add(String.format("%s.%s", packageName, className));

        for (VariableElement field : fields) {
            String fieldTypeName = "";
            if (typeUtils.isAssignable(field.asType(), realmObject)) { // Links
                fieldTypeName = field.asType().toString();
            } else if (typeUtils.isAssignable(field.asType(), realmList)) { // LinkLists
                fieldTypeName = ((DeclaredType) field.asType()).getTypeArguments().get(0).toString();
            }
            if (fieldTypeName != "" && !imports.contains(fieldTypeName)) {
                imports.add(fieldTypeName);
            }
        }
        Collections.sort(imports);
        writer.emitImports(imports);
        writer.emitEmptyLine();

        // Begin the class definition
        writer.beginType(
                qualifiedGeneratedClassName, // full qualified name of the item to generate
                "class",                     // the type of the item
                EnumSet.of(Modifier.PUBLIC), // modifiers to apply
                className)                   // class to extend
                .emitEmptyLine();

        emitAccessors(writer);
        emitInitTableMethod(writer);
        emitValidateTableMethod(writer);
        emitGetFieldNamesMethod(writer);
        emitPopulateUsingJsonObjectMethod(writer);
        emitPopulateUsingJsonStreamMethod(writer);
        emitCopyOrUpdateMethod(writer);
        emitCopyMethod(writer);
        emitUpdateMethod(writer);
        emitToStringMethod(writer);
        emitHashcodeMethod(writer);
        emitEqualsMethod(writer);

        // End the class definition
        writer.endType();
        writer.close();
    }

    private void emitAccessors(JavaWriter writer) throws IOException {
        for (VariableElement field : fields) {
            String fieldName = field.getSimpleName().toString();
            String fieldTypeCanonicalName = field.asType().toString();

            if (JAVA_TO_REALM_TYPES.containsKey(fieldTypeCanonicalName)) {
                /**
                 * Primitives and boxed types
                 */
                String realmType = JAVA_TO_REALM_TYPES.get(fieldTypeCanonicalName);
                String castingType = CASTING_TYPES.get(fieldTypeCanonicalName);

                // Getter
                writer.emitAnnotation("Override");
                writer.beginMethod(fieldTypeCanonicalName, getters.get(fieldName), EnumSet.of(Modifier.PUBLIC));
                writer.emitStatement(
                        "realm.checkIfValid()"
                );
                writer.emitStatement(
                        "return (%s) row.get%s(Realm.columnIndices.get(\"%s\").get(\"%s\"))",
                        fieldTypeCanonicalName, realmType, className, fieldName);
                writer.endMethod();
                writer.emitEmptyLine();

                // Setter
                writer.emitAnnotation("Override");
                writer.beginMethod("void", setters.get(fieldName), EnumSet.of(Modifier.PUBLIC), fieldTypeCanonicalName, "value");
                writer.emitStatement(
                        "realm.checkIfValid()"
                );
                writer.emitStatement(
                        "row.set%s(Realm.columnIndices.get(\"%s\").get(\"%s\"), (%s) value)",
                        realmType, className, fieldName, castingType);
                writer.endMethod();
            } else if (typeUtils.isAssignable(field.asType(), realmObject)) {
                /**
                 * Links
                 */

                // Getter
                writer.emitAnnotation("Override");
                writer.beginMethod(fieldTypeCanonicalName, getters.get(fieldName), EnumSet.of(Modifier.PUBLIC));
                writer.beginControlFlow("if (row.isNullLink(Realm.columnIndices.get(\"%s\").get(\"%s\")))", className, fieldName);
                writer.emitStatement("return null");
                writer.endControlFlow();
                writer.emitStatement(
                        "return realm.get(%s.class, row.getLink(Realm.columnIndices.get(\"%s\").get(\"%s\")))",
                        fieldTypeCanonicalName, className, fieldName);
                writer.endMethod();
                writer.emitEmptyLine();

                // Setter
                writer.emitAnnotation("Override");
                writer.beginMethod("void", setters.get(fieldName), EnumSet.of(Modifier.PUBLIC), fieldTypeCanonicalName, "value");
                writer.beginControlFlow("if (value == null)");
                writer.emitStatement("row.nullifyLink(Realm.columnIndices.get(\"%s\").get(\"%s\"))", className, fieldName);
                writer.emitStatement("return");
                writer.endControlFlow();
                writer.emitStatement("row.setLink(Realm.columnIndices.get(\"%s\").get(\"%s\"), value.row.getIndex())", className, fieldName);
                writer.endMethod();
            } else if (typeUtils.isAssignable(field.asType(), realmList)) {
                /**
                 * LinkLists
                 */
                String genericType = Utils.getGenericType(field);

                // Getter
                writer.emitAnnotation("Override");
                writer.beginMethod(fieldTypeCanonicalName, getters.get(fieldName), EnumSet.of(Modifier.PUBLIC));
                writer.emitStatement(
                        "return new RealmList<%s>(%s.class, row.getLinkList(Realm.columnIndices.get(\"%s\").get(\"%s\")), realm)",
                        genericType, genericType, className, fieldName);
                writer.endMethod();
                writer.emitEmptyLine();

                // Setter
                writer.emitAnnotation("Override");
                writer.beginMethod("void", setters.get(fieldName), EnumSet.of(Modifier.PUBLIC), fieldTypeCanonicalName, "value");
                writer.emitStatement("LinkView links = row.getLinkList(Realm.columnIndices.get(\"%s\").get(\"%s\"))", className, fieldName);
                writer.beginControlFlow("if (value == null)");
                writer.emitStatement("return"); // TODO: delete all the links instead
                writer.endControlFlow();
                writer.beginControlFlow("for (RealmObject linkedObject : (RealmList<? extends RealmObject>) value)");
                writer.emitStatement("links.add(linkedObject.row.getIndex())");
                writer.endControlFlow();
                writer.endMethod();
            } else {
                throw new UnsupportedOperationException(
                        String.format("Type %s of field %s is not supported", fieldTypeCanonicalName, fieldName));
            }
            writer.emitEmptyLine();
        }
    }

    private void emitInitTableMethod(JavaWriter writer) throws IOException {
        writer.beginMethod(
                "Table", // Return type
                "initTable", // Method name
                EnumSet.of(Modifier.PUBLIC, Modifier.STATIC), // Modifiers
                "ImplicitTransaction", "transaction"); // Argument type & argument name

        writer.beginControlFlow("if(!transaction.hasTable(\"" + TABLE_PREFIX + this.className + "\"))");
        writer.emitStatement("Table table = transaction.getTable(\"%s%s\")", TABLE_PREFIX, this.className);

        // For each field generate corresponding table index constant
        for (VariableElement field : fields) {
            String fieldName = field.getSimpleName().toString();
            String fieldTypeCanonicalName = field.asType().toString();
            String fieldTypeSimpleName = Utils.getFieldTypeSimpleName(field);

            if (JAVA_TO_REALM_TYPES.containsKey(fieldTypeCanonicalName)) {
                writer.emitStatement("table.addColumn(%s, \"%s\")",
                        JAVA_TO_COLUMN_TYPES.get(fieldTypeCanonicalName),
                        fieldName);
            } else if (typeUtils.isAssignable(field.asType(), realmObject)) {
                writer.beginControlFlow("if (!transaction.hasTable(\"%s%s\"))", TABLE_PREFIX, fieldTypeSimpleName);
                writer.emitStatement("%s%s.initTable(transaction)", fieldTypeSimpleName, PROXY_SUFFIX);
                writer.endControlFlow();
                writer.emitStatement("table.addColumnLink(ColumnType.LINK, \"%s\", transaction.getTable(\"%s%s\"))",
                        fieldName, TABLE_PREFIX, fieldTypeSimpleName);
            } else if (typeUtils.isAssignable(field.asType(), realmList)) {
                String genericType = Utils.getGenericType(field);
                writer.beginControlFlow("if (!transaction.hasTable(\"%s%s\"))", TABLE_PREFIX, genericType);
                writer.emitStatement("%s%s.initTable(transaction)", genericType, PROXY_SUFFIX);
                writer.endControlFlow();
                writer.emitStatement("table.addColumnLink(ColumnType.LINK_LIST, \"%s\", transaction.getTable(\"%s%s\"))",
                        fieldName, TABLE_PREFIX, genericType);
            }
        }

        for (VariableElement field : fieldsToIndex) {
            String fieldName = field.getSimpleName().toString();
            writer.emitStatement("table.setIndex(table.getColumnIndex(\"%s\"))", fieldName);
        }

        if (primaryKey != null) {
            String fieldName = primaryKey.getSimpleName().toString();
            writer.emitStatement("table.setPrimaryKey(\"%s\")", fieldName);
        } else {
            writer.emitStatement("table.setPrimaryKey(\"\")");
        }

        writer.emitStatement("return table");
        writer.endControlFlow();
        writer.emitStatement("return transaction.getTable(\"%s%s\")", TABLE_PREFIX, this.className);
        writer.endMethod();
        writer.emitEmptyLine();
    }

    private void emitValidateTableMethod(JavaWriter writer) throws IOException {
        writer.beginMethod(
                "void", // Return type
                "validateTable", // Method name
                EnumSet.of(Modifier.PUBLIC, Modifier.STATIC), // Modifiers
                "ImplicitTransaction", "transaction"); // Argument type & argument name

        writer.beginControlFlow("if(transaction.hasTable(\"" + TABLE_PREFIX + this.className + "\"))");
        writer.emitStatement("Table table = transaction.getTable(\"%s%s\")", TABLE_PREFIX, this.className);

        // verify number of columns
        writer.beginControlFlow("if(table.getColumnCount() != " + fields.size() + ")");
        writer.emitStatement("throw new IllegalStateException(\"Column count does not match\")");
        writer.endControlFlow();

        // create type dictionary for lookup
        writer.emitStatement("Map<String, ColumnType> columnTypes = new HashMap<String, ColumnType>()");
        writer.beginControlFlow("for(long i = 0; i < " + fields.size() + "; i++)");
        writer.emitStatement("columnTypes.put(table.getColumnName(i), table.getColumnType(i))");
        writer.endControlFlow();

        // For each field verify there is a corresponding column
        for (VariableElement field : fields) {
            String fieldName = field.getSimpleName().toString();
            String fieldTypeCanonicalName = field.asType().toString();
            String fieldTypeSimpleName = Utils.getFieldTypeSimpleName(field);

            if (JAVA_TO_REALM_TYPES.containsKey(fieldTypeCanonicalName)) {
                // make sure types align
                writer.beginControlFlow("if (!columnTypes.containsKey(\"%s\"))", fieldName);
                writer.emitStatement("throw new IllegalStateException(\"Missing column '%s'\")", fieldName);
                writer.endControlFlow();
                writer.beginControlFlow("if (columnTypes.get(\"%s\") != %s)", fieldName, JAVA_TO_COLUMN_TYPES.get(fieldTypeCanonicalName));
                writer.emitStatement("throw new IllegalStateException(\"Invalid type '%s' for column '%s'\")",
                        fieldTypeSimpleName, fieldName);
                writer.endControlFlow();
            } else if (typeUtils.isAssignable(field.asType(), realmObject)) { // Links
                writer.beginControlFlow("if (!columnTypes.containsKey(\"%s\"))", fieldName);
                writer.emitStatement("throw new IllegalStateException(\"Missing column '%s'\")", fieldName);
                writer.endControlFlow();
                writer.beginControlFlow("if (columnTypes.get(\"%s\") != ColumnType.LINK)", fieldName);
                writer.emitStatement("throw new IllegalStateException(\"Invalid type '%s' for column '%s'\")",
                        fieldTypeSimpleName, fieldName);
                writer.endControlFlow();
                writer.beginControlFlow("if (!transaction.hasTable(\"%s%s\"))", TABLE_PREFIX, fieldTypeSimpleName);
                writer.emitStatement("throw new IllegalStateException(\"Missing table '%s%s' for column '%s'\")",
                        TABLE_PREFIX, fieldTypeSimpleName, fieldName);
                writer.endControlFlow();
                // TODO: Replace with a proper comparison
//                writer.emitStatement("Table table_%d = transaction.getTable(\"%s%s\")", columnNumber, TABLE_PREFIX, fieldTypeName);
//                writer.beginControlFlow("if (table.getLinkTarget(%d).equals(table_%d))", columnNumber, columnNumber);
//                writer.emitStatement("throw new IllegalStateException(\"Mismatching link tables for column '%s'\")",
//                        fieldName);
//                writer.endControlFlow();
            } else if (typeUtils.isAssignable(field.asType(), realmList)) { // Link Lists
                String genericType = Utils.getGenericType(field);
                writer.beginControlFlow("if(!columnTypes.containsKey(\"%s\"))", fieldName);
                writer.emitStatement("throw new IllegalStateException(\"Missing column '%s'\")", fieldName);
                writer.endControlFlow();
                writer.beginControlFlow("if(columnTypes.get(\"%s\") != ColumnType.LINK_LIST)", fieldName);
                writer.emitStatement("throw new IllegalStateException(\"Invalid type '%s' for column '%s'\")",
                        genericType, fieldName);
                writer.endControlFlow();
                writer.beginControlFlow("if (!transaction.hasTable(\"%s%s\"))", TABLE_PREFIX, genericType);
                writer.emitStatement("throw new IllegalStateException(\"Missing table '%s%s' for column '%s'\")",
                        TABLE_PREFIX, genericType, fieldName);
                writer.endControlFlow();
                // TODO: Replace with a proper comparison
//                writer.emitStatement("Table table_%d = transaction.getTable(\"%s%s\")", columnNumber, TABLE_PREFIX, genericType);
//                writer.beginControlFlow("if (table.getLinkTarget(%d).equals(table_%d))", columnNumber, columnNumber);
//                writer.emitStatement("throw new IllegalStateException(\"Mismatching link list tables for column '%s'\")",
//                        fieldName);
//                writer.endControlFlow();
            }
        }
        writer.endControlFlow();
        writer.endMethod();
        writer.emitEmptyLine();
    }

    private void emitGetFieldNamesMethod(JavaWriter writer) throws IOException {
        writer.beginMethod("List<String>", "getFieldNames", EnumSet.of(Modifier.PUBLIC, Modifier.STATIC));
        StringBuilder stringBuilder = new StringBuilder();
        Iterator<VariableElement> iterator = fields.iterator();
        while (iterator.hasNext()) {
            String fieldName = iterator.next().getSimpleName().toString();
            stringBuilder.append("\"");
            stringBuilder.append(fieldName);
            stringBuilder.append("\"");
            if (iterator.hasNext()) {
                stringBuilder.append(", ");
            }
        }
        String statementSection = stringBuilder.toString();
        writer.emitStatement("return Arrays.asList(%s)", statementSection);
        writer.endMethod();
        writer.emitEmptyLine();
    }

    private void emitCopyOrUpdateMethod(JavaWriter writer) throws IOException {
        writer.beginMethod(
                className, // Return type
                "copyOrUpdate", // Method name
                EnumSet.of(Modifier.PUBLIC, Modifier.STATIC), // Modifiers
                "Realm", "realm", className, "object", "boolean", "update", "Map<RealmObject,RealmObject>", "cache" // Argument type & argument name
        );

        if (primaryKey == null) {
<<<<<<< HEAD
            writer.emitStatement("return copy(realm, object, false, cache)");
=======
            writer.emitStatement("return copy(realm, object, update)");
>>>>>>> 690086e3
        } else {
            writer
                .emitStatement("%s realmObject = null", className)
                .emitStatement("boolean canUpdate = update")
                .beginControlFlow("if (canUpdate)")
                    .emitStatement("Table table = realm.getTable(%s.class)", className)
                    .emitStatement("long pkColumnIndex = table.getPrimaryKey()");

            if (primaryKey == null) {
                writer.emitStatement("long rowIndex = TableOrView.NO_MATCH");
            } else if (Utils.isString(primaryKey)) {
                writer.emitStatement("long rowIndex = table.findFirstString(pkColumnIndex, object.%s())", getters.get(primaryKey.getSimpleName().toString()));
            } else {
                writer.emitStatement("long rowIndex = table.findFirstLong(pkColumnIndex, object.%s())", getters.get(primaryKey.getSimpleName().toString()));
            }

            writer
                .beginControlFlow("if (rowIndex != TableOrView.NO_MATCH)")
                    .emitStatement("realmObject = new %s()", Utils.getProxyClassName(className))
                    .emitStatement("realmObject.realm = realm")
                    .emitStatement("realmObject.row = table.getRow(rowIndex)")
                    .emitStatement("cache.put(object, realmObject)")
                .nextControlFlow("else")
                    .emitStatement("canUpdate = false")
                .endControlFlow();

            writer.endControlFlow();

            writer
                .emitEmptyLine()
                .beginControlFlow("if (canUpdate)")
                    .emitStatement("return update(realm, realmObject, object, cache)")
                .nextControlFlow("else")
                    .emitStatement("return copy(realm, object, update, cache)")
                .endControlFlow();
        }

        writer.endMethod();
        writer.emitEmptyLine();
    }

    private void emitCopyMethod(JavaWriter writer) throws IOException {
        writer.beginMethod(
                className, // Return type
                "copy", // Method name
                EnumSet.of(Modifier.PUBLIC, Modifier.STATIC), // Modifiers
                "Realm", "realm", className, "newObject", "boolean", "update", "Map<RealmObject,RealmObject>", "cache"); // Argument type & argument name

        writer.emitStatement("%s realmObject = realm.createObject(%s.class)", className, className);
        writer.emitStatement("cache.put(newObject, realmObject)");
        for (VariableElement field : fields) {
            String fieldName = field.getSimpleName().toString();
            String fieldType = field.asType().toString();
            if (typeUtils.isAssignable(field.asType(), realmObject)) {
                writer
                    .emitEmptyLine()
                    .emitStatement("%s %s = newObject.%s()", fieldType, fieldName, getters.get(fieldName))
                    .beginControlFlow("if (%s != null)", fieldName)
                        .emitStatement("%s cache%s = (%s) cache.get(%s)", fieldType, fieldName, fieldType, fieldName)
                        .beginControlFlow("if (cache%s != null)", fieldName)
                            .emitStatement("realmObject.%s(cache%s)", setters.get(fieldName), fieldName)
                        .nextControlFlow("else")
                            .emitStatement("realmObject.%s(%s.copyOrUpdate(realm, %s, update, cache))",
                                    setters.get(fieldName),
                                    Utils.getProxyClassSimpleName(field),
                                    fieldName)
                        .endControlFlow()
                    .endControlFlow();
            } else if (typeUtils.isAssignable(field.asType(), realmList)) {
                writer
                    .emitEmptyLine()
                    .emitStatement("RealmList<%s> %sList = newObject.%s()", Utils.getGenericType(field), fieldName, getters.get(fieldName))
                    .beginControlFlow("if (%sList != null)", fieldName)
                        .emitStatement("RealmList<%s> %sRealmList = realmObject.%s()", Utils.getGenericType(field), fieldName, getters.get(fieldName))
                        .beginControlFlow("for (int i = 0; i < %sList.size(); i++)", fieldName)
                                .emitStatement("%s %sItem = %sList.get(i)", Utils.getGenericType(field), fieldName, fieldName)
                                .emitStatement("%s cache%s = (%s) cache.get(%sItem)", Utils.getGenericType(field), fieldName, Utils.getGenericType(field), fieldName)
                                .beginControlFlow("if (cache%s != null)", fieldName)
                                        .emitStatement("%sRealmList.add(cache%s)", fieldName, fieldName)
                                .nextControlFlow("else")
                                        .emitStatement("%sRealmList.add(%s.copyOrUpdate(realm, %sList.get(i), update, cache))", fieldName, Utils.getProxyClassSimpleName(field), fieldName)
                                .endControlFlow()
                        .endControlFlow()
                    .endControlFlow()
                    .emitEmptyLine();

            } else {
                if (NULLABLE_JAVA_TYPES.containsKey(fieldType)) {
                    writer.emitStatement("realmObject.%s(newObject.%s() != null ? newObject.%s() : %s)",
                            setters.get(fieldName),
                            getters.get(fieldName),
                            getters.get(fieldName),
                            NULLABLE_JAVA_TYPES.get(fieldType));
                } else {
                    writer.emitStatement("realmObject.%s(newObject.%s())", setters.get(fieldName), getters.get(fieldName));
                }
            }
        }

        writer.emitStatement("return realmObject");
        writer.endMethod();
        writer.emitEmptyLine();
    }

    private void emitUpdateMethod(JavaWriter writer) throws IOException {

        writer.beginMethod(
                className, // Return type
                "update", // Method name
                EnumSet.of(Modifier.STATIC), // Modifiers
                "Realm", "realm", className, "realmObject", className, "newObject", "Map<RealmObject, RealmObject>", "cache"); // Argument type & argument name

        for (VariableElement field : fields) {
            String fieldName = field.getSimpleName().toString();
            if (typeUtils.isAssignable(field.asType(), realmObject)) {
                writer
                    .emitStatement("%s %s = newObject.%s()", Utils.getFieldTypeSimpleName(field), fieldName, getters.get(fieldName))
                    .beginControlFlow("if (%s != null)", fieldName)
<<<<<<< HEAD
                        .emitStatement("%s cache%s = (%s) cache.get(%s)", Utils.getFieldTypeSimpleName(field), fieldName, Utils.getFieldTypeSimpleName(field), fieldName)
                        .beginControlFlow("if (cache%s != null)", fieldName)
                            .emitStatement("realmObject.%s(cache%s)", setters.get(fieldName), fieldName)
                        .nextControlFlow("else")
                            .emitStatement("realmObject.%s(%s.copyOrUpdate(realm, %s, realm.getTable(%s.class).hasPrimaryKey(), cache))",
                                    setters.get(fieldName),
                                    Utils.getProxyClassSimpleName(field),
                                    fieldName,
                                    Utils.getFieldTypeSimpleName(field)
                            )
                        .endControlFlow()
=======
                        .emitStatement("realmObject.%s(%s.copyOrUpdate(realm, %s, true))",
                                setters.get(fieldName),
                                Utils.getProxyClassSimpleName(field),
                                fieldName,
                                Utils.getFieldTypeSimpleName(field)
                        )
>>>>>>> 690086e3
                    .nextControlFlow("else")
                        .emitStatement("realmObject.%s(null)", setters.get(fieldName))
                    .endControlFlow();
            } else if (typeUtils.isAssignable(field.asType(), realmList)) {
                writer
                    .emitStatement("RealmList<%s> %sList = newObject.%s()", Utils.getGenericType(field), fieldName, getters.get(fieldName))
                    .emitStatement("RealmList<%s> %sRealmList = realmObject.%s()", Utils.getGenericType(field), fieldName, getters.get(fieldName))
                    .emitStatement("%sRealmList.clear()", fieldName)
                    .beginControlFlow("if (%sList != null)", fieldName)
                        .beginControlFlow("for (int i = 0; i < %sList.size(); i++)", fieldName)
                            .emitStatement("%s %sItem = %sList.get(i)", Utils.getGenericType(field), fieldName, fieldName)
                            .emitStatement("%s cache%s = (%s) cache.get(%sItem)", Utils.getGenericType(field), fieldName, Utils.getGenericType(field), fieldName)
                            .beginControlFlow("if (cache%s != null)", fieldName)
                                .emitStatement("%sRealmList.add(cache%s)", fieldName, fieldName)
                            .nextControlFlow("else")
                                .emitStatement("%sRealmList.add(%s.copyOrUpdate(realm, %sList.get(i), true, cache))", fieldName, Utils.getProxyClassSimpleName(field), fieldName)
                            .endControlFlow()
                        .endControlFlow()
                    .endControlFlow();

            } else {
                if (field == primaryKey) {
                    continue;
                }

                String fieldType = field.asType().toString();
                if (NULLABLE_JAVA_TYPES.containsKey(fieldType)) {
                    writer.emitStatement("realmObject.%s(newObject.%s() != null ? newObject.%s() : %s)",
                            setters.get(fieldName),
                            getters.get(fieldName),
                            getters.get(fieldName),
                            NULLABLE_JAVA_TYPES.get(fieldType));
                } else {
                    writer.emitStatement("realmObject.%s(newObject.%s())", setters.get(fieldName), getters.get(fieldName));
                }
            }
        }

        writer.emitStatement("return realmObject");
        writer.endMethod();
        writer.emitEmptyLine();
    }

    private void emitToStringMethod(JavaWriter writer) throws IOException {
        writer.emitAnnotation("Override");
        writer.beginMethod("String", "toString", EnumSet.of(Modifier.PUBLIC));
        writer.beginControlFlow("if (!isValid())");
        writer.emitStatement("return \"Invalid object\"");
        writer.endControlFlow();
        writer.emitStatement("StringBuilder stringBuilder = new StringBuilder(\"%s = [\")", className);
        for (int i = 0; i < fields.size(); i++) {
            VariableElement field = fields.get(i);
            String fieldName = field.getSimpleName().toString();

            writer.emitStatement("stringBuilder.append(\"{%s:\")", fieldName);
            if (typeUtils.isAssignable(field.asType(), realmObject)) {
                String fieldTypeSimpleName = Utils.getFieldTypeSimpleName(field);
                writer.emitStatement(
                        "stringBuilder.append(%s() != null ? \"%s\" : \"null\")",
                        getters.get(fieldName),
                        fieldTypeSimpleName
                );
            } else if (typeUtils.isAssignable(field.asType(), realmList)) {
                String genericType = Utils.getGenericType(field);
                writer.emitStatement("stringBuilder.append(\"RealmList<%s>[\").append(%s().size()).append(\"]\")",
                        genericType,
                        getters.get(fieldName));
            } else {
                writer.emitStatement("stringBuilder.append(%s())", getters.get(fieldName));
            }
            writer.emitStatement("stringBuilder.append(\"}\")");

            if (i < fields.size() - 1) {
                writer.emitStatement("stringBuilder.append(\",\")");
            }
        }

        writer.emitStatement("stringBuilder.append(\"]\")");
        writer.emitStatement("return stringBuilder.toString()");
        writer.endMethod();
        writer.emitEmptyLine();
    }

    private void emitHashcodeMethod(JavaWriter writer) throws IOException {
        writer.emitAnnotation("Override");
        writer.beginMethod("int", "hashCode", EnumSet.of(Modifier.PUBLIC));
        writer.emitStatement("String realmName = realm.getPath()");
        writer.emitStatement("String tableName = row.getTable().getName()");
        writer.emitStatement("long rowIndex = row.getIndex()");
        writer.emitEmptyLine();
        writer.emitStatement("int result = 17");
        writer.emitStatement("result = 31 * result + ((realmName != null) ? realmName.hashCode() : 0)");
        writer.emitStatement("result = 31 * result + ((tableName != null) ? tableName.hashCode() : 0)");
        writer.emitStatement("result = 31 * result + (int) (rowIndex ^ (rowIndex >>> 32))");
        writer.emitStatement("return result");
        writer.endMethod();
        writer.emitEmptyLine();
    }

    private void emitEqualsMethod(JavaWriter writer) throws IOException {
        String proxyClassName = className + PROXY_SUFFIX;
        writer.emitAnnotation("Override");
        writer.beginMethod("boolean", "equals", EnumSet.of(Modifier.PUBLIC), "Object", "o");
        writer.emitStatement("if (this == o) return true");
        writer.emitStatement("if (o == null || getClass() != o.getClass()) return false");
        writer.emitStatement("%s a%s = (%s)o", proxyClassName, className, proxyClassName);  // FooRealmProxy aFoo = (FooRealmProxy)o
        writer.emitEmptyLine();
        writer.emitStatement("String path = realm.getPath()");
        writer.emitStatement("String otherPath = a%s.realm.getPath()", className);
        writer.emitStatement("if (path != null ? !path.equals(otherPath) : otherPath != null) return false;");
        writer.emitEmptyLine();
        writer.emitStatement("String tableName = row.getTable().getName()");
        writer.emitStatement("String otherTableName = a%s.row.getTable().getName()", className);
        writer.emitStatement("if (tableName != null ? !tableName.equals(otherTableName) : otherTableName != null) return false");
        writer.emitEmptyLine();
        writer.emitStatement("if (row.getIndex() != a%s.row.getIndex()) return false", className);
        writer.emitEmptyLine();
        writer.emitStatement("return true");
        writer.endMethod();
        writer.emitEmptyLine();
    }

    private void emitPopulateUsingJsonObjectMethod(JavaWriter writer) throws IOException {
        writer.beginMethod(
                "void",
                "populateUsingJsonObject",
                EnumSet.of(Modifier.PUBLIC, Modifier.STATIC),
                Arrays.asList(className, "obj", "JSONObject", "json"),
                Arrays.asList("JSONException"));

        writer.emitStatement("boolean standalone = obj.realm == null");
        for (VariableElement field : fields) {
            String fieldName = field.getSimpleName().toString();
            String qualifiedFieldType = field.asType().toString();
            if (typeUtils.isAssignable(field.asType(), realmObject)) {
                RealmJsonTypeHelper.emitFillRealmObjectWithJsonValue(
                        setters.get(fieldName),
                        fieldName,
                        qualifiedFieldType,
                        Utils.getProxyClassSimpleName(field),
                        writer);

            } else if (typeUtils.isAssignable(field.asType(), realmList)) {
                RealmJsonTypeHelper.emitFillRealmListWithJsonValue(
                        getters.get(fieldName),
                        setters.get(fieldName),
                        fieldName,
                        ((DeclaredType) field.asType()).getTypeArguments().get(0).toString(),
                        Utils.getProxyClassSimpleName(field),
                        writer);

            } else {
                RealmJsonTypeHelper.emitFillJavaTypeWithJsonValue(
                        setters.get(fieldName),
                        fieldName,
                        qualifiedFieldType,
                        writer);
            }
        }

        writer.endMethod();
        writer.emitEmptyLine();
    }

    private void emitPopulateUsingJsonStreamMethod(JavaWriter writer) throws IOException {
        writer.beginMethod(
                "void",
                "populateUsingJsonStream",
                EnumSet.of(Modifier.PUBLIC, Modifier.STATIC),
                Arrays.asList(className, "obj", "JsonReader", "reader"),
                Arrays.asList("IOException"));

        writer.emitStatement("boolean standalone = obj.realm == null");
        writer.emitStatement("reader.beginObject()");
        writer.beginControlFlow("while (reader.hasNext())");
        writer.emitStatement("String name = reader.nextName()");

        for (int i = 0; i < fields.size(); i++) {
            VariableElement field = fields.get(i);
            String fieldName = field.getSimpleName().toString();
            String qualifiedFieldType = field.asType().toString();

            if (i == 0) {
                writer.beginControlFlow("if (name.equals(\"%s\") && reader.peek() != JsonToken.NULL)", fieldName);
            } else {
                writer.nextControlFlow("else if (name.equals(\"%s\")  && reader.peek() != JsonToken.NULL)", fieldName);
            }
            if (typeUtils.isAssignable(field.asType(), realmObject)) {
                RealmJsonTypeHelper.emitFillRealmObjectFromStream(
                        setters.get(fieldName),
                        fieldName,
                        qualifiedFieldType,
                        Utils.getProxyClassSimpleName(field),
                        writer);

            } else if (typeUtils.isAssignable(field.asType(), realmList)) {
                RealmJsonTypeHelper.emitFillRealmListFromStream(
                        getters.get(fieldName),
                        setters.get(fieldName),
                        ((DeclaredType) field.asType()).getTypeArguments().get(0).toString(),
                        Utils.getProxyClassSimpleName(field),
                        writer);

            } else {
                RealmJsonTypeHelper.emitFillJavaTypeFromStream(
                        setters.get(fieldName),
                        fieldName,
                        qualifiedFieldType,
                        writer);
            }
        }

        if (fields.size() > 0) {
            writer.nextControlFlow("else");
            writer.emitStatement("reader.skipValue()");
            writer.endControlFlow();
        }
        writer.endControlFlow();
        writer.emitStatement("reader.endObject()");
        writer.endMethod();
        writer.emitEmptyLine();
    }
}<|MERGE_RESOLUTION|>--- conflicted
+++ resolved
@@ -481,11 +481,7 @@
         );
 
         if (primaryKey == null) {
-<<<<<<< HEAD
-            writer.emitStatement("return copy(realm, object, false, cache)");
-=======
-            writer.emitStatement("return copy(realm, object, update)");
->>>>>>> 690086e3
+            writer.emitStatement("return copy(realm, object, update, cache)");
         } else {
             writer
                 .emitStatement("%s realmObject = null", className)
@@ -604,26 +600,17 @@
                 writer
                     .emitStatement("%s %s = newObject.%s()", Utils.getFieldTypeSimpleName(field), fieldName, getters.get(fieldName))
                     .beginControlFlow("if (%s != null)", fieldName)
-<<<<<<< HEAD
                         .emitStatement("%s cache%s = (%s) cache.get(%s)", Utils.getFieldTypeSimpleName(field), fieldName, Utils.getFieldTypeSimpleName(field), fieldName)
                         .beginControlFlow("if (cache%s != null)", fieldName)
                             .emitStatement("realmObject.%s(cache%s)", setters.get(fieldName), fieldName)
                         .nextControlFlow("else")
-                            .emitStatement("realmObject.%s(%s.copyOrUpdate(realm, %s, realm.getTable(%s.class).hasPrimaryKey(), cache))",
+                            .emitStatement("realmObject.%s(%s.copyOrUpdate(realm, %s, trues, cache))",
                                     setters.get(fieldName),
                                     Utils.getProxyClassSimpleName(field),
                                     fieldName,
                                     Utils.getFieldTypeSimpleName(field)
                             )
                         .endControlFlow()
-=======
-                        .emitStatement("realmObject.%s(%s.copyOrUpdate(realm, %s, true))",
-                                setters.get(fieldName),
-                                Utils.getProxyClassSimpleName(field),
-                                fieldName,
-                                Utils.getFieldTypeSimpleName(field)
-                        )
->>>>>>> 690086e3
                     .nextControlFlow("else")
                         .emitStatement("realmObject.%s(null)", setters.get(fieldName))
                     .endControlFlow();

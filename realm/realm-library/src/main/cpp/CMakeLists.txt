cmake_minimum_required(VERSION 3.6.0)

# find javah
find_package(Java COMPONENTS Development)
if (NOT Java_Development_FOUND)
    if (DEFINED ENV{JAVA_HOME} AND EXISTS "$ENV{JAVA_HOME}/bin/javah")
      set(Java_JAVAH_EXECUTABLE "$ENV{JAVA_HOME}/bin/javah")
    elseif (EXISTS "/usr/bin/javah")
      set(Java_JAVAH_EXECUTABLE "/usr/bin/javah")
    else()
      message(FATAL_ERROR "Cannot find javah")
    endif()
endif()
include (UseJava)

set(CMAKE_VERBOSE_MAKEFILE ON)
# Generate compile_commands.json
set(CMAKE_EXPORT_COMPILE_COMMANDS ON)

# Setup lcache
if(NDK_LCACHE)
    set(CMAKE_CXX_CREATE_SHARED_LIBRARY "${NDK_LCACHE} ${CMAKE_CXX_CREATE_SHARED_LIBRARY}")
endif()

# Set flag build_SYNC
if (REALM_FLAVOR STREQUAL base)
    set(build_SYNC OFF)
else()
    set(build_SYNC ON)
endif()

# Generate JNI header files. Each build has its own JNI header in its build_dir/jni_include.
string(TOLOWER ${CMAKE_BUILD_TYPE} build_type_FOLDER)
set(classes_PATH ${CMAKE_SOURCE_DIR}/../../../build/intermediates/classes/${REALM_FLAVOR}/${build_type_FOLDER}/)
set(classes_LIST
    io.realm.internal.Table io.realm.internal.TableView io.realm.internal.CheckedRow
    io.realm.internal.LinkView io.realm.internal.Util io.realm.internal.UncheckedRow
    io.realm.internal.TableQuery io.realm.internal.SharedRealm io.realm.internal.TestUtil
    io.realm.log.LogLevel io.realm.log.RealmLog io.realm.Property io.realm.RealmSchema
    io.realm.RealmObjectSchema io.realm.internal.NativeObjectReference
)
# /./ is the workaround for the problem that AS cannot find the jni headers.
# See https://github.com/googlesamples/android-ndk/issues/319
set(jni_headers_PATH /./${PROJECT_BINARY_DIR}/jni_include)
if (build_SYNC)
    list(APPEND classes_LIST
        io.realm.SyncManager io.realm.internal.objectserver.ObjectServerSession io.realm.RealmFileUserStore)
endif()
create_javah(TARGET jni_headers
    CLASSES ${classes_LIST}

    CLASSPATH ${classes_PATH}
    OUTPUT_DIR ${jni_headers_PATH}
    DEPENDS ${classes_PATH}
)

# TODO: Ideally the debug build should link with core's debug build. But core dbg lib has
# some compile options problems with arm, especially with macro REALM_DEBUG. Link to core
# dbg for debug build when that gets solved.
# We always link to the non-dbg version of core libs for now.
# This means only JNI part has debugging symbols with debug build.
# Debugging with core source code will also be done though anther approach -- compiling the core
# with cmake inside android project.
# Configure import realm core lib
set(core_lib_PATH ${REALM_CORE_DIST_DIR}/librealm-android-${ANDROID_ABI}.a)
# Workaround for old core's funny ABI nicknames
if (NOT EXISTS ${core_lib_PATH})
    if (ARMEABI)
        set(core_lib_PATH ${REALM_CORE_DIST_DIR}/librealm-android-arm.a)
    elseif (ARMEABI_V7A)
        set(core_lib_PATH ${REALM_CORE_DIST_DIR}/librealm-android-arm-v7a.a)
    elseif (ARM64_V8A)
        set(core_lib_PATH ${REALM_CORE_DIST_DIR}/librealm-android-arm64.a)
    else()
        message(FATAL_ERROR "Cannot find core lib file: ${core_lib_PATH}")
    endif()
endif()

add_library(lib_realm_core STATIC IMPORTED)
set_target_properties(lib_realm_core PROPERTIES IMPORTED_LOCATION ${core_lib_PATH})

# Sync static library
set(sync_lib_PATH ${REALM_CORE_DIST_DIR}/librealm-sync-android-${ANDROID_ABI}.a)
# Workaround for old core's funny ABI nicknames
if (NOT EXISTS ${sync_lib_PATH})
    if (ARMEABI)
        set(sync_lib_PATH ${REALM_CORE_DIST_DIR}/librealm-sync-android-arm.a)
    elseif (ARMEABI_V7A)
        set(sync_lib_PATH ${REALM_CORE_DIST_DIR}/librealm-sync-android-arm-v7a.a)
    elseif (ARM64_V8A)
        set(sync_lib_PATH ${REALM_CORE_DIST_DIR}/librealm-sync-android-arm64.a)
    else()
        message(FATAL_ERROR "Cannot find core lib file: ${core_lib_PATH}")
    endif()
endif()
add_library(lib_realm_sync STATIC IMPORTED)
set_target_properties(lib_realm_sync PROPERTIES IMPORTED_LOCATION ${sync_lib_PATH})

# build application's shared lib
include_directories(${REALM_CORE_DIST_DIR}/include
    ${CMAKE_SOURCE_DIR}
    ${jni_headers_PATH}
    ${CMAKE_SOURCE_DIR}/object-store/src)

set(ANDROID_STL "gnustl_static")
set(ANDROID_NO_UNDEFINED OFF)
set(ANDROID_SO_UNDEFINED ON)

if (ARMEABI)
    set(ABI_CXX_FLAGS "-mthumb")
elseif (ARMEABI_V7A)
    set(ABI_CXX_FLAGS "-mthumb -march=armv7-a -mfloat-abi=softfp -mfpu=vfpv3-d16")
endif()

#FIXME uninitialized is reported by query_expression.hpp:1070
#      d.init(ValueBase::m_from_link_list, ValueBase::m_values, D{});
#FIXME maybe-uninitialized is reported by table_view.cpp:272:15:
#     'best.m_nanoseconds' was declared here
#     -Wno-missing-field-initializers disable in object store as well.
set(WARNING_CXX_FLAGS "-Werror -Wall -Wextra -pedantic -Wmissing-declarations \
    -Wempty-body -Wparentheses -Wunknown-pragmas -Wunreachable-code \
    -Wno-missing-field-initializers  -Wno-maybe-uninitialized -Wno-uninitialized")
set(REALM_COMMON_CXX_FLAGS "-DREALM_ANDROID -DREALM_HAVE_CONFIG -DPIC -pthread -fvisibility=hidden -std=c++14 -fsigned-char")
if (build_SYNC)
    set(REALM_COMMON_CXX_FLAGS "${REALM_COMMON_CXX_FLAGS} -DREALM_ENABLE_SYNC=1")
endif()
# There might be an issue with -Os of ndk gcc 4.9. It will hang the encryption related tests.
# And this issue doesn't seem to impact the core compiling.
set(CMAKE_CXX_FLAGS_RELEASE "-O2 -DNDEBUG")
#-ggdb doesn't play well with -flto
set(CMAKE_CXX_FLAGS_DEBUG "-ggdb -Og -DNDEBUG")
set(CMAKE_CXX_FLAGS "${CMAKE_CXX_FLAGS} ${REALM_COMMON_CXX_FLAGS} ${WARNING_CXX_FLAGS} ${ABI_CXX_FLAGS}")

# Set link flags
set(REALM_LINKER_FLAGS "")
if (build_SYNC)
    set(REALM_LINKER_FLAGS "${REALM_LINKER_FLAGS} -lz")
endif()
set(CMAKE_SHARED_LINKER_FLAGS "${CMAKE_SHARED_LINKER_FLAGS} ${REALM_LINKER_FLAGS}")

# JNI source files
file(GLOB jni_SRC
    "*.cpp"
    "jni_util/*.cpp"
    "jni_impl/android_logger.cpp"
)
# Those source file are only needed for sync.
if (NOT build_SYNC)
    list(REMOVE_ITEM jni_SRC
        ${CMAKE_CURRENT_SOURCE_DIR}/io_realm_SyncManager.cpp
        ${CMAKE_CURRENT_SOURCE_DIR}/io_realm_internal_objectserver_ObjectServerSession.cpp
        ${CMAKE_CURRENT_SOURCE_DIR}/io_realm_RealmFileUserStore.cpp)
endif()

# Object Store source files
file(GLOB objectstore_SRC
    "object-store/src/*.cpp"
    "object-store/src/impl/*.cpp"
    "object-store/src/impl/epoll/*.cpp"
    "object-store/src/util/*.cpp"
    "object-store/src/impl/epoll/*.cpp"
    "object-store/src/util/android/*.cpp")

# Sync needed Object Store files
if (build_SYNC)
    file(GLOB objectstore_sync_SRC
<<<<<<< HEAD
        "object-store/src/results.cpp"
        "object-store/src/impl/results_notifier.cpp"
=======
>>>>>>> f7831711
        "object-store/src/sync/*.cpp"
        "object-store/src/sync/impl/*.cpp")
endif()

add_library(realm-jni SHARED ${jni_SRC} ${objectstore_SRC} ${objectstore_sync_SRC})
add_dependencies(realm-jni jni_headers)
# -latomic is not set by default for mips. See https://code.google.com/p/android/issues/detail?id=182094
if (build_SYNC)
# FIXME: The order matters! lib_realm_sync needs to be in front of lib_realm_core!! Find out why!!
target_link_libraries(realm-jni log android atomic lib_realm_sync lib_realm_core)
else()
target_link_libraries(realm-jni log android atomic lib_realm_core)
endif()

# Strip the release so files and backup the unstripped versions
if (CMAKE_BUILD_TYPE STREQUAL "Release")
    set(unstripped_SO_DIR
        "${CMAKE_SOURCE_DIR}/../../../build/outputs/jniLibs-unstripped/${REALM_FLAVOR}/${ANDROID_ABI}")
    add_custom_command(TARGET realm-jni
        POST_BUILD
        COMMAND ${CMAKE_COMMAND} -E make_directory ${unstripped_SO_DIR}
        COMMAND ${CMAKE_COMMAND} -E copy $<TARGET_FILE:realm-jni> ${unstripped_SO_DIR}
        COMMAND ${CMAKE_STRIP} $<TARGET_FILE:realm-jni>)
endif()<|MERGE_RESOLUTION|>--- conflicted
+++ resolved
@@ -164,11 +164,8 @@
 # Sync needed Object Store files
 if (build_SYNC)
     file(GLOB objectstore_sync_SRC
-<<<<<<< HEAD
         "object-store/src/results.cpp"
         "object-store/src/impl/results_notifier.cpp"
-=======
->>>>>>> f7831711
         "object-store/src/sync/*.cpp"
         "object-store/src/sync/impl/*.cpp")
 endif()

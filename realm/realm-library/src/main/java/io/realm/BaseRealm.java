/*
 * Copyright 2015 Realm Inc.
 *
 * Licensed under the Apache License, Version 2.0 (the "License");
 * you may not use this file except in compliance with the License.
 * You may obtain a copy of the License at
 *
 * http://www.apache.org/licenses/LICENSE-2.0
 *
 * Unless required by applicable law or agreed to in writing, software
 * distributed under the License is distributed on an "AS IS" BASIS,
 * WITHOUT WARRANTIES OR CONDITIONS OF ANY KIND, either express or implied.
 * See the License for the specific language governing permissions and
 * limitations under the License.
 */

package io.realm;

import android.content.Context;
import android.os.Looper;

import java.io.Closeable;
import java.io.File;
import java.io.FileNotFoundException;
import java.util.Collections;
import java.util.List;
import java.util.concurrent.atomic.AtomicBoolean;

import io.realm.exceptions.RealmException;
import io.realm.exceptions.RealmFileException;
import io.realm.exceptions.RealmMigrationNeededException;
import io.realm.internal.CheckedRow;
import io.realm.internal.ColumnInfo;
import io.realm.internal.InvalidRow;
import io.realm.internal.OsSchemaInfo;
import io.realm.internal.RealmProxyMediator;
import io.realm.internal.Row;
import io.realm.internal.SharedRealm;
import io.realm.internal.Table;
import io.realm.internal.UncheckedRow;
import io.realm.internal.Util;
import io.realm.internal.async.RealmThreadPoolExecutor;
import io.realm.log.RealmLog;
import rx.Observable;


/**
 * Base class for all Realm instances.
 *
 * @see io.realm.Realm
 * @see io.realm.DynamicRealm
 */
@SuppressWarnings("WeakerAccess")
abstract class BaseRealm implements Closeable {
    protected static final long UNVERSIONED = -1;
    private static final String INCORRECT_THREAD_CLOSE_MESSAGE =
            "Realm access from incorrect thread. Realm instance can only be closed on the thread it was created.";
    private static final String INCORRECT_THREAD_MESSAGE =
            "Realm access from incorrect thread. Realm objects can only be accessed on the thread they were created.";
    private static final String CLOSED_REALM_MESSAGE =
            "This Realm instance has already been closed, making it unusable.";
    private static final String NOT_IN_TRANSACTION_MESSAGE =
            "Changing Realm data can only be done from inside a transaction.";
    static final String LISTENER_NOT_ALLOWED_MESSAGE = "Listeners cannot be used on current thread.";


    static volatile Context applicationContext;

    // Thread pool for all async operations (Query & transaction)
    static final RealmThreadPoolExecutor asyncTaskExecutor = RealmThreadPoolExecutor.newDefaultExecutor();

    final long threadId;
    protected final RealmConfiguration configuration;
    // Which RealmCache is this Realm associated to. It is null if the Realm instance is opened without being put into a
    // cache. It is also null if the Realm is closed.
    private RealmCache realmCache;
    protected SharedRealm sharedRealm;
    private boolean shouldCloseSharedRealm;

    // Create a realm instance and associate it to a RealmCache.
    BaseRealm(RealmCache cache) {
        this(cache.getConfiguration());
        this.realmCache = cache;
    }

    // Create a realm instance without associating it to any RealmCache.
    BaseRealm(RealmConfiguration configuration) {
        this.threadId = Thread.currentThread().getId();
        this.configuration = configuration;
        this.realmCache = null;

        this.sharedRealm = SharedRealm.getInstance(configuration,
                !(this instanceof Realm) ? null :
                        new SharedRealm.SchemaVersionListener() {
                            @Override
                            public void onSchemaVersionChanged(long currentVersion) {
                                if (realmCache != null) {
                                    realmCache.updateSchemaCache((Realm) BaseRealm.this);
                                }
                            }
                        }, true);
<<<<<<< HEAD
        this.shouldCloseSharedRealm = true;
        this.schema = new RealmSchema(this);
    }

    // Create a realm instance directly from a SharedRealm instance. This instance doesn't have the ownership of the
    // given SharedRealm instance. The SharedRealm instance should not be closed when close() called.
    BaseRealm(SharedRealm sharedRealm) {
        this.threadId = Thread.currentThread().getId();
        this.configuration = sharedRealm.getConfiguration();
        this.realmCache = null;

        this.sharedRealm = sharedRealm;
        this.shouldCloseSharedRealm = false;
        this.schema = new RealmSchema(this);
=======
>>>>>>> 47369861
    }

    /**
     * Sets the auto-refresh status of the Realm instance.
     * <p>
     * Auto-refresh is a feature that enables automatic update of the current Realm instance and all its derived objects
     * (RealmResults and RealmObject instances) when a commit is performed on a Realm acting on the same file in
     * another thread. This feature is only available if the Realm instance lives on a {@link android.os.Looper} enabled
     * thread.
     *
     * @param autoRefresh {@code true} will turn auto-refresh on, {@code false} will turn it off.
     * @throws IllegalStateException if called from a non-Looper thread.
     */
    public void setAutoRefresh(boolean autoRefresh) {
        checkIfValid();
        sharedRealm.setAutoRefresh(autoRefresh);
    }

    /**
     * Retrieves the auto-refresh status of the Realm instance.
     *
     * @return the auto-refresh status.
     */
    public boolean isAutoRefresh() {
        return sharedRealm.isAutoRefresh();
    }

    /**
     * Refreshes the Realm instance and all the RealmResults and RealmObjects instances coming from it.
     * It also calls any listeners associated with the Realm if neeeded.
     * <p>
     * WARNING: Calling this on a thread with async queries will turn those queries into synchronous queries.
     * In most cases it is better to use {@link RealmChangeListener}s to be notified about changes to the
     * Realm on a given thread than it is to use this method.
     *
     * @throws IllegalStateException if attempting to refresh from within a transaction.
     */
    public void refresh() {
        checkIfValid();
        if (isInTransaction()) {
            throw new IllegalStateException("Cannot refresh a Realm instance inside a transaction.");
        }
        sharedRealm.refresh();
    }

    /**
     * Checks if the Realm is currently in a transaction.
     *
     * @return {@code true} if inside a transaction, {@code false} otherwise.
     */
    public boolean isInTransaction() {
        checkIfValid();
        return sharedRealm.isInTransaction();
    }

    protected <T extends BaseRealm> void addListener(RealmChangeListener<T> listener) {
        if (listener == null) {
            throw new IllegalArgumentException("Listener should not be null");
        }
        checkIfValid();
        sharedRealm.capabilities.checkCanDeliverNotification(LISTENER_NOT_ALLOWED_MESSAGE);
        //noinspection unchecked
        sharedRealm.realmNotifier.addChangeListener((T) this, listener);
    }

    /**
     * Removes the specified change listener.
     *
     * @param listener the change listener to be removed.
     * @throws IllegalArgumentException if the change listener is {@code null}.
     * @throws IllegalStateException if you try to remove a listener from a non-Looper Thread.
     * @see io.realm.RealmChangeListener
     */
    protected <T extends BaseRealm> void removeListener(RealmChangeListener<T> listener) {
        if (listener == null) {
            throw new IllegalArgumentException("Listener should not be null");
        }
        checkIfValid();
        sharedRealm.capabilities.checkCanDeliverNotification(LISTENER_NOT_ALLOWED_MESSAGE);
        //noinspection unchecked
        sharedRealm.realmNotifier.removeChangeListener((T) this, listener);
    }

    /**
     * Returns an RxJava Observable that monitors changes to this Realm. It will emit the current state
     * when subscribed to. Items will continually be emitted as the Realm is updated -
     * {@code onComplete} will never be called.
     * <p>
     * If you would like the {@code asObservable()} to stop emitting items, you can instruct RxJava to
     * only emit only the first item by using the {@code first()} operator:
     * <p>
     * <pre>
     * {@code
     * realm.asObservable().first().subscribe( ... ) // You only get the results once
     * }
     * </pre>
     *
     * @return RxJava Observable that only calls {@code onNext}. It will never call {@code onComplete} or {@code OnError}.
     * @throws UnsupportedOperationException if the required RxJava framework is not on the classpath.
     * @see <a href="https://realm.io/docs/java/latest/#rxjava">RxJava and Realm</a>
     */
    public abstract Observable asObservable();

    /**
     * Removes all user-defined change listeners.
     *
     * @throws IllegalStateException if you try to remove listeners from a non-Looper Thread.
     * @see io.realm.RealmChangeListener
     */
    protected void removeAllListeners() {
        checkIfValid();
        sharedRealm.capabilities.checkCanDeliverNotification("removeListener cannot be called on current thread.");
        sharedRealm.realmNotifier.removeChangeListeners(this);
    }

    /**
     * Writes a compacted copy of the Realm to the given destination File.
     * <p>
     * The destination file cannot already exist.
     * <p>
     * Note that if this is called from within a transaction it writes the current data, and not the data as it was when
     * the last transaction was committed.
     *
     * @param destination file to save the Realm to.
     * @throws RealmFileException if an error happened when accessing the underlying Realm file or writing to the
     * destination file.
     */
    public void writeCopyTo(File destination) {
        writeEncryptedCopyTo(destination, null);
    }

    /**
     * Writes a compacted and encrypted copy of the Realm to the given destination File.
     * <p>
     * The destination file cannot already exist.
     * <p>
     * Note that if this is called from within a transaction it writes the current data, and not the data as it was when
     * the last transaction was committed.
     * <p>
     *
     * @param destination file to save the Realm to.
     * @param key a 64-byte encryption key.
     * @throws IllegalArgumentException if destination argument is null.
     * @throws RealmFileException if an error happened when accessing the underlying Realm file or writing to the
     * destination file.
     */
    public void writeEncryptedCopyTo(File destination, byte[] key) {
        if (destination == null) {
            throw new IllegalArgumentException("The destination argument cannot be null");
        }
        checkIfValid();
        sharedRealm.writeCopy(destination, key);
    }

    /**
     * Blocks the current thread until new changes to the Realm are available or {@link #stopWaitForChange()}
     * is called from another thread. Once stopWaitForChange is called, all future calls to this method will
     * return false immediately.
     *
     * @return {@code true} if the Realm was updated to the latest version, {@code false} if it was
     * cancelled by calling stopWaitForChange.
     * @throws IllegalStateException if calling this from within a transaction or from a Looper thread.
     * @throws RealmMigrationNeededException on typed {@link Realm} if the latest version contains
     * incompatible schema changes.
     */
    public boolean waitForChange() {
        checkIfValid();
        if (isInTransaction()) {
            throw new IllegalStateException("Cannot wait for changes inside of a transaction.");
        }
        if (Looper.myLooper() != null) {
            throw new IllegalStateException("Cannot wait for changes inside a Looper thread. Use RealmChangeListeners instead.");
        }
        boolean hasChanged = sharedRealm.waitForChange();
        if (hasChanged) {
            // Since this Realm instance has been waiting for change, advance realm & refresh realm.
            sharedRealm.refresh();
        }
        return hasChanged;
    }

    /**
     * Makes any current {@link #waitForChange()} return {@code false} immediately. Once this is called,
     * all future calls to waitForChange will immediately return {@code false}.
     * <p>
     * This method is thread-safe and should _only_ be called from another thread than the one that
     * called waitForChange.
     *
     * @throws IllegalStateException if the {@link io.realm.Realm} instance has already been closed.
     */
    public void stopWaitForChange() {
        if (realmCache != null) {
            realmCache.invokeWithLock(new RealmCache.Callback0() {
                @Override
                public void onCall() {
                    // Checks if the Realm instance has been closed.
                    if (sharedRealm == null || sharedRealm.isClosed()) {
                        throw new IllegalStateException(BaseRealm.CLOSED_REALM_MESSAGE);
                    }
                    sharedRealm.stopWaitForChange();
                }
            });
        } else {
            throw new IllegalStateException(BaseRealm.CLOSED_REALM_MESSAGE);
        }
    }

    /**
     * Starts a transaction which must be closed by {@link io.realm.Realm#commitTransaction()} or aborted by
     * {@link io.realm.Realm#cancelTransaction()}. Transactions are used to atomically create, update and delete objects
     * within a Realm.
     * <p>
     * Before beginning a transaction, the Realm instance is updated to the latest version in order to include all
     * changes from other threads. This update does not trigger any registered {@link RealmChangeListener}.
     * <p>
     * It is therefore recommended to query for the items that should be modified from inside the transaction. Otherwise
     * there is a risk that some of the results have been deleted or modified when the transaction begins.
     * <p>
     * <pre>
     * {@code
     * // Don't do this
     * RealmResults<Person> persons = realm.where(Person.class).findAll();
     * realm.beginTransaction();
     * persons.first().setName("John");
     * realm.commitTransaction();
     *
     * // Do this instead
     * realm.beginTransaction();
     * RealmResults<Person> persons = realm.where(Person.class).findAll();
     * persons.first().setName("John");
     * realm.commitTransaction();
     * }
     * </pre>
     * <p>
     * Notice: it is not possible to nest transactions. If you start a transaction within a transaction an exception is
     * thrown.
     *
     * @throws RealmMigrationNeededException on typed {@link Realm} if the latest version contains
     * incompatible schema changes.
     */
    public void beginTransaction() {
        beginTransaction(false);
    }

    void beginTransaction(boolean ignoreReadOnly) {
        checkIfValid();
        sharedRealm.beginTransaction(ignoreReadOnly);
    }

    /**
     * All changes since {@link io.realm.Realm#beginTransaction()} are persisted to disk and the Realm reverts back to
     * being read-only. An event is sent to notify all other Realm instances that a change has occurred. When the event
     * is received, the other Realms will update their objects and {@link io.realm.RealmResults} to reflect the
     * changes from this commit.
     */
    public void commitTransaction() {
        checkIfValid();
        sharedRealm.commitTransaction();
    }

    /**
     * Reverts all writes (created, updated, or deleted objects) made in the current write transaction and end the
     * transaction.
     * <p>
     * The Realm reverts back to read-only.
     * <p>
     * Calling this when not in a transaction will throw an exception.
     */
    public void cancelTransaction() {
        checkIfValid();
        sharedRealm.cancelTransaction();
    }

    /**
     * Checks if a Realm's underlying resources are still available or not getting accessed from the wrong thread.
     */
    protected void checkIfValid() {
        if (sharedRealm == null || sharedRealm.isClosed()) {
            throw new IllegalStateException(BaseRealm.CLOSED_REALM_MESSAGE);
        }

        // Checks if we are in the right thread.
        if (threadId != Thread.currentThread().getId()) {
            throw new IllegalStateException(BaseRealm.INCORRECT_THREAD_MESSAGE);
        }
    }

    protected void checkIfInTransaction() {
        if (!sharedRealm.isInTransaction()) {
            throw new IllegalStateException("Changing Realm data can only be done from inside a transaction.");
        }
    }

    /**
     * Checks if the Realm is valid and in a transaction.
     */
    protected void checkIfValidAndInTransaction() {
        if (!isInTransaction()) {
            throw new IllegalStateException(NOT_IN_TRANSACTION_MESSAGE);
        }
    }

    /**
     * Checks if the Realm is not built with a SyncRealmConfiguration.
     */
    void checkNotInSync() {
        if (configuration.isSyncConfiguration()) {
            throw new IllegalArgumentException("You cannot perform changes to a schema. " +
                    "Please update app and restart.");
        }
    }

    /**
     * Returns the canonical path to where this Realm is persisted on disk.
     *
     * @return the canonical path to the Realm file.
     * @see File#getCanonicalPath()
     */
    public String getPath() {
        return configuration.getPath();
    }

    /**
     * Returns the {@link RealmConfiguration} for this Realm.
     *
     * @return the {@link RealmConfiguration} for this Realm.
     */
    public RealmConfiguration getConfiguration() {
        return configuration;
    }

    /**
     * Returns the schema version for this Realm.
     *
     * @return the schema version for the Realm file backing this Realm.
     */
    public long getVersion() {
        return sharedRealm.getSchemaVersion();
    }

    /**
     * Closes the Realm instance and all its resources.
     * <p>
     * It's important to always remember to close Realm instances when you're done with it in order not to leak memory,
     * file descriptors or grow the size of Realm file out of measure.
     *
     * @throws IllegalStateException if attempting to close from another thread.
     */
    @Override
    public void close() {
        if (this.threadId != Thread.currentThread().getId()) {
            throw new IllegalStateException(INCORRECT_THREAD_CLOSE_MESSAGE);
        }

        if (realmCache != null) {
            realmCache.release(this);
        } else {
            doClose();
        }
    }

    /**
     * Closes the Realm instances and all its resources without checking the {@link RealmCache}.
     */
    void doClose() {
        realmCache = null;
        if (sharedRealm != null && shouldCloseSharedRealm) {
            sharedRealm.close();
            sharedRealm = null;
        }
    }

    /**
     * Checks if the {@link io.realm.Realm} instance has already been closed.
     *
     * @return {@code true} if closed, {@code false} otherwise.
     * @throws IllegalStateException if attempting to close from another thread.
     */
    public boolean isClosed() {
        if (this.threadId != Thread.currentThread().getId()) {
            throw new IllegalStateException(INCORRECT_THREAD_MESSAGE);
        }

        return sharedRealm == null || sharedRealm.isClosed();
    }

    /**
     * Checks if this {@link io.realm.Realm} contains any objects.
     *
     * @return {@code true} if empty, @{code false} otherwise.
     */
    public boolean isEmpty() {
        checkIfValid();
        return sharedRealm.isEmpty();
    }

    // package protected so unit tests can access it
    void setVersion(long version) {
        sharedRealm.setSchemaVersion(version);
    }

    /**
     * Returns the schema for this Realm.
     *
     * @return The {@link RealmSchema} for this Realm.
     */
    public abstract RealmSchema getSchema();

    // Used by RealmList/RealmResults, to create RealmObject from a Collection.
    // Invariant: if dynamicClassName != null -> clazz == DynamicRealmObject
    <E extends RealmModel> E get(Class<E> clazz, String dynamicClassName, UncheckedRow row) {
        final boolean isDynamicRealmObject = dynamicClassName != null;

        E result;
        if (isDynamicRealmObject) {
            //noinspection unchecked
            result = (E) new DynamicRealmObject(this, CheckedRow.getFromRow(row));
        } else {
            result = configuration.getSchemaMediator().newInstance(clazz, this, row, getSchema().getColumnInfo(clazz),
                    false, Collections.<String>emptyList());
        }
        return result;
    }

    <E extends RealmModel> E get(Class<E> clazz, long rowIndex, boolean acceptDefaultValue, List<String> excludeFields) {
        Table table = getSchema().getTable(clazz);
        UncheckedRow row = table.getUncheckedRow(rowIndex);
        return configuration.getSchemaMediator().newInstance(clazz, this, row, getSchema().getColumnInfo(clazz),
                acceptDefaultValue, excludeFields);
    }

    // Used by RealmList/RealmResults
    // Invariant: if dynamicClassName != null -> clazz == DynamicRealmObject
    // TODO: Remove this after RealmList is backed by OS Results.
    <E extends RealmModel> E get(Class<E> clazz, String dynamicClassName, long rowIndex) {
        final boolean isDynamicRealmObject = dynamicClassName != null;
        final Table table = isDynamicRealmObject ? getSchema().getTable(dynamicClassName) : getSchema().getTable(clazz);

        E result;
        if (isDynamicRealmObject) {
            @SuppressWarnings("unchecked")
            E dynamicObj = (E) new DynamicRealmObject(this,
                    (rowIndex != Table.NO_MATCH) ? table.getCheckedRow(rowIndex) : InvalidRow.INSTANCE);
            result = dynamicObj;
        } else {
            result = configuration.getSchemaMediator().newInstance(clazz, this,
                    (rowIndex != Table.NO_MATCH) ? table.getUncheckedRow(rowIndex) : InvalidRow.INSTANCE,
                    getSchema().getColumnInfo(clazz), false, Collections.<String>emptyList());
        }

        return result;
    }

    /**
     * Deletes all objects from this Realm.
     *
     * @throws IllegalStateException if the corresponding Realm is closed or called from an incorrect thread.
     */
    public void deleteAll() {
        checkIfValid();
        for (RealmObjectSchema objectSchema : getSchema().getAll()) {
            getSchema().getTable(objectSchema.getClassName()).clear();
        }
    }

    /**
     * Deletes the Realm file defined by the given configuration.
     */
    static boolean deleteRealm(final RealmConfiguration configuration) {
        final AtomicBoolean realmDeleted = new AtomicBoolean(true);
        RealmCache.invokeWithGlobalRefCount(configuration, new RealmCache.Callback() {
            @Override
            public void onResult(int count) {
                if (count != 0) {
                    throw new IllegalStateException("It's not allowed to delete the file associated with an open Realm. " +
                            "Remember to close() all the instances of the Realm before deleting its file: " + configuration.getPath());
                }

                String canonicalPath = configuration.getPath();
                File realmFolder = configuration.getRealmDirectory();
                String realmFileName = configuration.getRealmFileName();
                realmDeleted.set(Util.deleteRealm(canonicalPath, realmFolder, realmFileName));
            }
        });
        return realmDeleted.get();
    }

    /**
     * Compacts the Realm file defined by the given configuration.
     *
     * @param configuration configuration for the Realm to compact.
     * @return {@code true} if compaction succeeded, {@code false} otherwise.
     */
    static boolean compactRealm(final RealmConfiguration configuration) {
        SharedRealm sharedRealm = SharedRealm.getInstance(configuration);
        Boolean result = sharedRealm.compact();
        sharedRealm.close();
        return result;
    }

    /**
     * Migrates the Realm file defined by the given configuration using the provided migration block.
     *
     * @param configuration configuration for the Realm that should be migrated. If this is a SyncConfiguration this
     * method does nothing.
     * @param migration if set, this migration block will override what is set in {@link RealmConfiguration}.
     * @param cause which triggers this migration.
     * @throws FileNotFoundException if the Realm file doesn't exist.
     * @throws IllegalArgumentException if the provided configuration is a {@link SyncConfiguration}.
     */
    protected static void migrateRealm(final RealmConfiguration configuration, final RealmMigration migration,
                                       final RealmMigrationNeededException cause)
            throws FileNotFoundException {

        if (configuration == null) {
            throw new IllegalArgumentException("RealmConfiguration must be provided");
        }
        if (configuration.isSyncConfiguration()) {
            throw new IllegalArgumentException("Manual migrations are not supported for synced Realms");
        }
        if (migration == null && configuration.getMigration() == null) {
            throw new RealmMigrationNeededException(configuration.getPath(), "RealmMigration must be provided", cause);
        }

        final AtomicBoolean fileNotFound = new AtomicBoolean(false);

        RealmCache.invokeWithGlobalRefCount(configuration, new RealmCache.Callback() {
            @Override
            public void onResult(int count) {
                if (count != 0) {
                    throw new IllegalStateException("Cannot migrate a Realm file that is already open: "
                            + configuration.getPath());
                }

                File realmFile = new File(configuration.getPath());
                if (!realmFile.exists()) {
                    fileNotFound.set(true);
                    return;
                }

                DynamicRealm realm = null;
                RealmProxyMediator mediator = configuration.getSchemaMediator();
                OsSchemaInfo schemaInfo = new OsSchemaInfo(mediator.getExpectedObjectSchemaInfoMap().values());
                try {
                    // Create a DynamicRealm WITHOUT putting it into a RealmCache to avoid recursive locks and call init
                    // steps multiple times (copy asset file / initialData transaction).
                    realm = DynamicRealm.createInstance(configuration);
                    realm.beginTransaction();
                    SharedRealm.MigrationCallback migrationCallback = null;
                    if (configuration.getMigration() != null) {
                        migrationCallback = new SharedRealm.MigrationCallback() {
                            @Override
                            public void onMigrationNeeded(SharedRealm sharedRealm, long oldVersion, long newVersion) {
                                configuration.getMigration().migrate(DynamicRealm.createInstance(sharedRealm),
                                        oldVersion, newVersion);
                            }
                        };
                    }
                    realm.sharedRealm.updateSchema(schemaInfo, configuration.getSchemaVersion(), migrationCallback);
                    realm.commitTransaction();
                } catch (RuntimeException e) {
                    if (realm != null) {
                        realm.cancelTransaction();
                    }
                    throw e;
                } finally {
                    if (realm != null) {
                        realm.close();
                    }
                }
            }
        });

        if (fileNotFound.get()) {
            throw new FileNotFoundException("Cannot migrate a Realm file which doesn't exist: "
                    + configuration.getPath());
        }
    }

    @Override
    protected void finalize() throws Throwable {
        if (sharedRealm != null && !sharedRealm.isClosed() && shouldCloseSharedRealm) {
            RealmLog.warn("Remember to call close() on all Realm instances. " +
                    "Realm %s is being finalized without being closed, " +
                    "this can lead to running out of native memory.", configuration.getPath()
            );
            if (realmCache != null) {
                realmCache.leak();
            }
        }
        super.finalize();
    }

    SharedRealm getSharedRealm() {
        return sharedRealm;
    }

    public static final class RealmObjectContext {
        private BaseRealm realm;
        private Row row;
        private ColumnInfo columnInfo;
        private boolean acceptDefaultValue;
        private List<String> excludeFields;

        public void set(BaseRealm realm, Row row, ColumnInfo columnInfo,
                boolean acceptDefaultValue, List<String> excludeFields) {
            this.realm = realm;
            this.row = row;
            this.columnInfo = columnInfo;
            this.acceptDefaultValue = acceptDefaultValue;
            this.excludeFields = excludeFields;
        }

        BaseRealm getRealm() {
            return realm;
        }

        public Row getRow() {
            return row;
        }

        public ColumnInfo getColumnInfo() {
            return columnInfo;
        }

        public boolean getAcceptDefaultValue() {
            return acceptDefaultValue;
        }

        public List<String> getExcludeFields() {
            return excludeFields;
        }

        public void clear() {
            realm = null;
            row = null;
            columnInfo = null;
            acceptDefaultValue = false;
            excludeFields = null;
        }
    }

    // FIXME: This stuff doesn't appear to be used.  It should either be explained or deleted.
    static final class ThreadLocalRealmObjectContext extends ThreadLocal<RealmObjectContext> {
        @Override
        protected RealmObjectContext initialValue() {
            return new RealmObjectContext();
        }
    }

    public static final ThreadLocalRealmObjectContext objectContext = new ThreadLocalRealmObjectContext();

    /**
     * The Callback used when reporting back the result of loading a Realm asynchronously using either
     * {@link Realm#getInstanceAsync(RealmConfiguration, Realm.Callback)} or
     * {@link DynamicRealm#getInstanceAsync(RealmConfiguration, DynamicRealm.Callback)}.
     * <p>
     * Before creating the first Realm instance in a process, there are some initialization work that need to be done
     * such as creating or validating schemas, running migration if needed,
     * copy asset file if {@link RealmConfiguration.Builder#assetFile(String)} is supplied and execute the
     * {@link RealmConfiguration.Builder#initialData(Realm.Transaction)} if necessary. This work may take time
     * and block the caller thread for a while. To avoid the {@code getInstance()} call blocking the main thread, the
     * {@code getInstanceAsync()} can be used instead to do the initialization work in the background thread and
     * deliver a Realm instance to the caller thread.
     * <p>
     * In general, this method is mostly useful on the UI thread since that should be blocked as little as possible. On
     * any other Looper threads or other threads that don't support callbacks, using the standard {@code getInstance()}
     * should be fine.
     * <p>
     * Here is an example of using {@code getInstanceAsync()} when the app starts the first activity:
     * <pre>
     * public class MainActivity extends Activity {
     *
     *   private Realm realm = null;
     *   private RealmAsyncTask realmAsyncTask;
     *
     *   \@Override
     *   protected void onCreate(Bundle savedInstanceState) {
     *     super.onCreate(savedInstanceState);
     *     setContentView(R.layout.layout_main);
     *     realmAsyncTask = Realm.getDefaultInstanceAsync(new Callback() {
     *         \@Override
     *         public void onSuccess(Realm realm) {
     *             if (isDestroyed()) {
     *                 // If the activity is destroyed, the Realm instance should be closed immediately to avoid leaks.
     *                 // Or you can call realmAsyncTask.cancel() in onDestroy() to stop callback delivery.
     *                 realm.close();
     *             } else {
     *                 MainActivity.this.realm = realm;
     *                 // Remove the spinner and start the real UI.
     *             }
     *         }
     *     });
     *
     *     // Show a spinner before Realm instance returned by the callback.
     *   }
     *
     *   \@Override
     *   protected void onDestroy() {
     *     super.onDestroy();
     *     if (realm != null) {
     *         realm.close();
     *         realm = null;
     *     } else {
     *         // Calling cancel() on the thread where getInstanceAsync was called on to stop the callback delivery.
     *         // Otherwise you need to check if the activity is destroyed to close in the onSuccess() properly.
     *         realmAsyncTask.cancel();
     *     }
     *   }
     * }
     * </pre>
     *
     * @param <T> {@link Realm} or {@link DynamicRealm}.
     */
    public abstract static class InstanceCallback<T extends BaseRealm> {

        /**
         * Deliver a Realm instance to the caller thread.
         *
         * @param realm the Realm instance for the caller thread.
         */
        public abstract void onSuccess(T realm);

        /**
         * Deliver an error happens when creating the Realm instance to the caller thread. The default implementation
         * will throw an exception on the caller thread.
         *
         * @param exception happened while initializing Realm on a background thread.
         */
        public void onError(Throwable exception) {
            throw new RealmException("Exception happens when initializing Realm in the background thread.", exception);
        }
    }
}<|MERGE_RESOLUTION|>--- conflicted
+++ resolved
@@ -99,9 +99,7 @@
                                 }
                             }
                         }, true);
-<<<<<<< HEAD
         this.shouldCloseSharedRealm = true;
-        this.schema = new RealmSchema(this);
     }
 
     // Create a realm instance directly from a SharedRealm instance. This instance doesn't have the ownership of the
@@ -113,9 +111,6 @@
 
         this.sharedRealm = sharedRealm;
         this.shouldCloseSharedRealm = false;
-        this.schema = new RealmSchema(this);
-=======
->>>>>>> 47369861
     }
 
     /**

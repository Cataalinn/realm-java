--- conflicted
+++ resolved
@@ -21,11 +21,6 @@
  * It specifies the operations common to all such objects.
  * All Java classes wrapping a core class should implement NativeObject.
  */
-<<<<<<< HEAD
-public abstract class NativeObject {
-    // FIXME: can it be protected?
-    public long nativePointer;
-=======
 interface NativeObject {
     /**
      * Gets the pointer of a native object.
@@ -41,5 +36,4 @@
      * @return the function pointer for freeing the native resource.
      */
     long getNativeFinalizerPtr();
->>>>>>> d547fde6
 }
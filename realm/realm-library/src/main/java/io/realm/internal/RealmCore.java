--- conflicted
+++ resolved
@@ -22,13 +22,7 @@
 import com.getkeepsafe.relinker.ReLinker;
 
 import java.io.File;
-<<<<<<< HEAD
-import java.io.ObjectInputStream;
-import java.io.ObjectOutputStream;
-import java.io.Serializable;
 import java.lang.Throwable;
-=======
->>>>>>> fe082ef0
 import java.lang.reflect.Field;
 import java.util.Locale;
 
@@ -49,55 +43,18 @@
         return (os.contains("win"));
     }
 
-<<<<<<< HEAD
     public static boolean osIsDarwin()
     {
         String os = System.getProperty("os.name").toLowerCase(Locale.getDefault());
         return (os.contains("mac"));
     }
 
-    public static byte[] serialize(Serializable value) {
-        try {
-            ByteArrayOutputStream mem = new ByteArrayOutputStream();
-            ObjectOutputStream output = new ObjectOutputStream(mem);
-            output.writeObject(value);
-            output.close();
-            return mem.toByteArray();
-        } catch (Exception e) {
-            throw new RuntimeException("Cannot serialize the object!", e);
-        }
-    }
-
-    public static Serializable deserialize(ByteBuffer buf) {
-        return deserialize(buf.array());
-    }
-
-    public static Serializable deserialize(byte[] value) {
-        try {
-            ByteArrayInputStream mem = new ByteArrayInputStream(value);
-            ObjectInputStream output = new ObjectInputStream(mem);
-            Object obj = output.readObject();
-            output.close();
-            return (Serializable) obj;
-        } catch (Exception e) {
-            throw new RuntimeException("Cannot deserialize the object!", e);
-        }
-    }
-/*
-    public static void print(String caption, AbstractCursor<?> cursor) {
-        System.out.println(caption + ": " + cursor);
-    }
-*/
-    // Although loadLibrary is synchronized internally from AOSP 4.3, for the compatibility reason,
-    // KEEP synchronized here for the old devices!
-=======
-    /**
+   /**
      * Loads the .so file. This method is useful for static blocks as it does not rely on access to a Context.
      *
      * Although loadLibrary is synchronized internally from AOSP 4.3, for compatibility reasons,
      * KEEP synchronized here for old devices!
      */
->>>>>>> fe082ef0
     public static synchronized void loadLibrary() {
         if (libraryIsLoaded) {
             // The java native should ensure only load the lib once, but we met some problems before.

/*
 * Copyright 2015 Realm Inc.
 *
 * Licensed under the Apache License, Version 2.0 (the "License");
 * you may not use this file except in compliance with the License.
 * You may obtain a copy of the License at
 *
 * http://www.apache.org/licenses/LICENSE-2.0
 *
 * Unless required by applicable law or agreed to in writing, software
 * distributed under the License is distributed on an "AS IS" BASIS,
 * WITHOUT WARRANTIES OR CONDITIONS OF ANY KIND, either express or implied.
 * See the License for the specific language governing permissions and
 * limitations under the License.
 */

package io.realm.internal;

import junit.framework.TestCase;

import io.realm.RealmFieldType;
import io.realm.Sort;
import io.realm.internal.TableOrView.PivotType;

public class PivotTest extends TestCase {

    Table t;
    long colIndexSex;
    long colIndexAge;
    long colIndexHired;

    @Override
    public void setUp() {
        t = new Table();
        colIndexSex = t.addColumn(RealmFieldType.STRING, "sex");
        colIndexAge = t.addColumn(RealmFieldType.INTEGER, "age");
        colIndexHired = t.addColumn(RealmFieldType.BOOLEAN, "hired");

        for (long i=0;i<50000;i++){
            String sex = i % 2 == 0 ? "Male" : "Female";
            t.add(sex, 20 + (i%20), true);
        }
    }

    public void testPivotTable(){

        Table resultCount = t.pivot(colIndexSex, colIndexAge, PivotType.COUNT);
        assertEquals(2, resultCount.size());
        assertEquals(25000, resultCount.getLong(1, 0));
        assertEquals(25000, resultCount.getLong(1, 1));

        Table resultMin = t.pivot(colIndexSex, colIndexAge, PivotType.MIN);
        assertEquals(20, resultMin.getLong(1, 0));
        assertEquals(21, resultMin.getLong(1, 1));

        Table resultMax = t.pivot(colIndexSex, colIndexAge, PivotType.MAX);
        assertEquals(38, resultMax.getLong(1, 0));
        assertEquals(39, resultMax.getLong(1, 1));

        try { t.pivot(colIndexHired, colIndexAge, PivotType.SUM); fail("Group by not a String column"); } catch (UnsupportedOperationException e) { }
        try { t.pivot(colIndexSex, colIndexHired, PivotType.SUM); fail("Aggregation not an int column"); } catch (UnsupportedOperationException e) { }
    }
<<<<<<< HEAD


    public void testPivotTableView(){

        TableView view = t.getSortedView(new long[]{colIndexAge}, new Sort[]{Sort.ASCENDING});

        Table resultCount = view.pivot(colIndexSex, colIndexAge, PivotType.COUNT);
        assertEquals(2, resultCount.size());
        assertEquals(25000, resultCount.getLong(1, 0));
        assertEquals(25000, resultCount.getLong(1, 1));

        Table resultMin = view.pivot(colIndexSex, colIndexAge, PivotType.MIN);
        assertEquals(20, resultMin.getLong(1, 0));
        assertEquals(21, resultMin.getLong(1, 1));

        Table resultMax = view.pivot(colIndexSex, colIndexAge, PivotType.MAX);
        assertEquals(38, resultMax.getLong(1, 0));
        assertEquals(39, resultMax.getLong(1, 1));


        try { view.pivot(colIndexHired, colIndexAge, PivotType.SUM); fail("Group by not a String column"); } catch (UnsupportedOperationException e) { }
        try { view.pivot(colIndexSex, colIndexHired, PivotType.SUM); fail("Aggregation not an int column"); } catch (UnsupportedOperationException e) { }
    }
=======
>>>>>>> dd82a500
}<|MERGE_RESOLUTION|>--- conflicted
+++ resolved
@@ -60,30 +60,4 @@
         try { t.pivot(colIndexHired, colIndexAge, PivotType.SUM); fail("Group by not a String column"); } catch (UnsupportedOperationException e) { }
         try { t.pivot(colIndexSex, colIndexHired, PivotType.SUM); fail("Aggregation not an int column"); } catch (UnsupportedOperationException e) { }
     }
-<<<<<<< HEAD
-
-
-    public void testPivotTableView(){
-
-        TableView view = t.getSortedView(new long[]{colIndexAge}, new Sort[]{Sort.ASCENDING});
-
-        Table resultCount = view.pivot(colIndexSex, colIndexAge, PivotType.COUNT);
-        assertEquals(2, resultCount.size());
-        assertEquals(25000, resultCount.getLong(1, 0));
-        assertEquals(25000, resultCount.getLong(1, 1));
-
-        Table resultMin = view.pivot(colIndexSex, colIndexAge, PivotType.MIN);
-        assertEquals(20, resultMin.getLong(1, 0));
-        assertEquals(21, resultMin.getLong(1, 1));
-
-        Table resultMax = view.pivot(colIndexSex, colIndexAge, PivotType.MAX);
-        assertEquals(38, resultMax.getLong(1, 0));
-        assertEquals(39, resultMax.getLong(1, 1));
-
-
-        try { view.pivot(colIndexHired, colIndexAge, PivotType.SUM); fail("Group by not a String column"); } catch (UnsupportedOperationException e) { }
-        try { view.pivot(colIndexSex, colIndexHired, PivotType.SUM); fail("Aggregation not an int column"); } catch (UnsupportedOperationException e) { }
-    }
-=======
->>>>>>> dd82a500
 }
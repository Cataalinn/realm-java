--- conflicted
+++ resolved
@@ -328,30 +328,13 @@
     }
 
     @Test
-<<<<<<< HEAD
-    public void remove_then_cancel() {
-=======
     public void remove_shouldClearDynamicCache() {
->>>>>>> d4089674
         if (type == SchemaType.IMMUTABLE) {
             return;
         }
 
         realmSchema.create("foo");
         // getSchemaForClass is an internal method, but used from DynamicRealmObject and RealmQuery
-<<<<<<< HEAD
-        realmSchema.getSchemaForClass("foo"); // make cache entry
-
-        realmSchema.remove("foo");
-        realm.cancelTransaction();
-
-        final RealmObjectSchema foo = realmSchema.getSchemaForClass("foo");
-        assertEquals("foo", foo.getClassName());
-    }
-
-    @Test
-    public void rename_then_cancel() {
-=======
         final RealmObjectSchema previousFoo = realmSchema.getSchemaForClass("foo");
 
         realmSchema.remove("foo");
@@ -372,7 +355,6 @@
 
     @Test
     public void rename_shouldUpdateDynamicCache() {
->>>>>>> d4089674
         if (type == SchemaType.IMMUTABLE) {
             return;
         }
@@ -383,7 +365,41 @@
 
         realmSchema.rename("foo", "bar");
 
-<<<<<<< HEAD
+        final RealmObjectSchema bar = realmSchema.getSchemaForClass("bar");
+
+        assertSame(foo, bar);
+        assertEquals("bar", bar.getClassName());
+    }
+
+    @Test
+    public void remove_then_cancel() {
+        if (type == SchemaType.IMMUTABLE) {
+            return;
+        }
+
+        realmSchema.create("foo");
+        // getSchemaForClass is an internal method, but used from DynamicRealmObject and RealmQuery
+        realmSchema.getSchemaForClass("foo"); // make cache entry
+
+        realmSchema.remove("foo");
+        realm.cancelTransaction();
+
+        final RealmObjectSchema foo = realmSchema.getSchemaForClass("foo");
+        assertEquals("foo", foo.getClassName());
+    }
+
+    @Test
+    public void rename_then_cancel() {
+        if (type == SchemaType.IMMUTABLE) {
+            return;
+        }
+
+        realmSchema.create("foo");
+        // getSchemaForClass is an internal method, but used from DynamicRealmObject and RealmQuery
+        final RealmObjectSchema foo = realmSchema.getSchemaForClass("foo");
+
+        realmSchema.rename("foo", "bar");
+
         realm.cancelTransaction();
 
         try {
@@ -392,11 +408,5 @@
         } catch (IllegalArgumentException expected) {
             assertTrue(expected.getMessage().contains("doesn't exist"));
         }
-=======
-        final RealmObjectSchema bar = realmSchema.getSchemaForClass("bar");
-
-        assertSame(foo, bar);
-        assertEquals("bar", bar.getClassName());
->>>>>>> d4089674
     }
 }
/*
 * Copyright 2014 Realm Inc.
 *
 * Licensed under the Apache License, Version 2.0 (the "License");
 * you may not use this file except in compliance with the License.
 * You may obtain a copy of the License at
 *
 * http://www.apache.org/licenses/LICENSE-2.0
 *
 * Unless required by applicable law or agreed to in writing, software
 * distributed under the License is distributed on an "AS IS" BASIS,
 * WITHOUT WARRANTIES OR CONDITIONS OF ANY KIND, either express or implied.
 * See the License for the specific language governing permissions and
 * limitations under the License.
 */
package io.realm;

import android.test.AndroidTestCase;

import java.io.IOException;
import java.util.ArrayList;
import java.util.Date;
import java.util.List;
import java.util.concurrent.Callable;
import java.util.concurrent.ExecutionException;
import java.util.concurrent.ExecutorService;
import java.util.concurrent.Executors;
import java.util.concurrent.Future;

import io.realm.entities.AllTypes;
import io.realm.entities.Dog;
import io.realm.entities.NonLatinFieldNames;
import io.realm.internal.Table;


public class RealmTest extends AndroidTestCase {

    protected final static int TEST_DATA_SIZE = 159;

    protected Realm testRealm;

    protected List<String> columnData = new ArrayList<String>();

    private final static String FIELD_STRING = "columnString";
    private final static String FIELD_LONG = "columnLong";
    private final static String FIELD_FLOAT = "columnFloat";
    private final static String FIELD_DOUBLE = "columnDouble";
    private final static String FIELD_BOOLEAN = "columnBoolean";
    private final static String FIELD_DATE = "columnDate";
    private final static String FIELD_LONG_KOREAN_CHAR = "델타";
    private final static String FIELD_LONG_GREEK_CHAR = "Δέλτα";
    private final static String FIELD_FLOAT_KOREAN_CHAR = "베타";
    private final static String FIELD_FLOAT_GREEK_CHAR = "βήτα";
    //private final static String FIELD_BYTE = "columnBinary";
    //private final static String FIELD_DOG = "columnRealmObject";

    protected void setColumnData() {
        columnData.add(0, FIELD_BOOLEAN);
        columnData.add(1, FIELD_DATE);
        columnData.add(2, FIELD_DOUBLE);
        columnData.add(3, FIELD_FLOAT);
        columnData.add(4, FIELD_STRING);
        columnData.add(5, FIELD_LONG);
    }

    @Override
    protected void setUp() throws Exception {
        Realm.deleteRealmFile(getContext());
        testRealm = Realm.getInstance(getContext());

        //populateTestRealm();
    }

    @Override
    protected void tearDown() throws Exception {
        if (testRealm != null) testRealm.close();
    }

    private void populateTestRealm() {
        testRealm.beginTransaction();
        testRealm.allObjects(AllTypes.class).clear();
        testRealm.allObjects(NonLatinFieldNames.class).clear();
        for (int i = 0; i < TEST_DATA_SIZE; ++i) {
            AllTypes allTypes = testRealm.createObject(AllTypes.class);
            allTypes.setColumnBoolean((i % 3) == 0);
            allTypes.setColumnBinary(new byte[]{1, 2, 3});
            allTypes.setColumnDate(new Date());
            allTypes.setColumnDouble(3.1415);
            allTypes.setColumnFloat(1.234567f + i);
            allTypes.setColumnString("test data " + i);
            allTypes.setColumnLong(i);
            NonLatinFieldNames nonLatinFieldNames = testRealm.createObject(NonLatinFieldNames.class);
            nonLatinFieldNames.set델타(i);
            nonLatinFieldNames.setΔέλτα(i);
            nonLatinFieldNames.set베타(1.234567f + i);
            nonLatinFieldNames.setΒήτα(1.234567f + i);
        }
        testRealm.commitTransaction();
    }


    public void testRealmCache() {
        Realm newRealm = Realm.getInstance(getContext());
        assertEquals(testRealm, newRealm);
        newRealm.close();
    }

    public void testShouldCreateRealm() {
        assertNotNull("Realm.getInstance unexpectedly returns null", testRealm);
        assertTrue("Realm.getInstance does not contain expected table", testRealm.contains(AllTypes.class));
    }

    public void testShouldNotFailCreateRealmWithNullContext() {
        Realm realm = null;
        try {
            realm = Realm.getInstance(null); // throws when c.getDirectory() is called;
                                             // has nothing to do with Realm
            fail("Should throw an exception");
        } catch (NullPointerException ignore) {
        } finally {
            if (realm != null) {
                realm.close();
            }
        }
    }

    // Table getTable(Class<?> clazz)
    public void testShouldGetTable() {
        Table table = testRealm.getTable(AllTypes.class);
        populateTestRealm();
        assertNotNull("getTable is returning a null Table object", table);
        assertEquals("Unexpected query result after getTable", TEST_DATA_SIZE, table.count(table.getColumnIndex(FIELD_DOUBLE), 3.1415));
    }

    // <E> void remove(Class<E> clazz, long objectIndex)
    public void testShouldRemoveRow() {
        populateTestRealm();
        testRealm.beginTransaction();
        testRealm.remove(AllTypes.class, 0);
        testRealm.commitTransaction();

        RealmResults<AllTypes> resultList = testRealm.where(AllTypes.class).findAll();
        assertEquals("Realm.delete has not deleted record correctly", TEST_DATA_SIZE - 1, resultList.size());
    }

    // <E extends RealmObject> E get(Class<E> clazz, long rowIndex)
    public void testShouldGetObject() {
        populateTestRealm();
        AllTypes allTypes = testRealm.get(AllTypes.class, 0);
        assertNotNull("get has returned null object", allTypes);
        assertEquals("get has returned wrong object", "test data 0", allTypes.getColumnString());
    }

    // boolean contains(Class<?> clazz)
    public void testShouldContainTable() {
        testRealm.beginTransaction();
        testRealm.createObject(Dog.class);
        testRealm.commitTransaction();
        assertTrue("contains returns false for newly created table", testRealm.contains(Dog.class));
    }

    // boolean contains(Class<?> clazz)
    public void testShouldNotContainTable() {
        assertFalse("contains returns true for non-existing table", testRealm.contains(RealmTest.class));
    }

    // <E extends RealmObject> RealmQuery<E> where(Class<E> clazz)
    public void testShouldReturnResultSet() {
        populateTestRealm();
        RealmResults<AllTypes> resultList = testRealm.where(AllTypes.class).findAll();
        assertEquals("Realm.get is returning wrong number of objects", TEST_DATA_SIZE, resultList.size());
    }

    // Note that this test is relying on the values set while initializing the test dataset
    public void testQueriesResults() throws IOException {
        populateTestRealm();
        RealmResults<AllTypes> resultList = testRealm.where(AllTypes.class).equalTo(FIELD_LONG, 33).findAll();
        assertEquals("ResultList.where not returning expected result", 1, resultList.size());

        resultList = testRealm.where(AllTypes.class).equalTo(FIELD_LONG, 3333).findAll();
        assertEquals("ResultList.where not returning expected result", 0, resultList.size());

        resultList = testRealm.where(AllTypes.class).equalTo(FIELD_STRING, "test data 0").findAll();
        assertEquals(1, resultList.size());

        resultList = testRealm.where(AllTypes.class).equalTo(FIELD_STRING, "test data 0", RealmQuery.CASE_INSENSITIVE).findAll();
        assertEquals(1, resultList.size());

        resultList = testRealm.where(AllTypes.class).equalTo(FIELD_STRING, "Test data 0", RealmQuery.CASE_SENSITIVE).findAll();
        assertEquals(0, resultList.size());
    }

    public void testQueriesWithDataTypes() throws IOException {
        populateTestRealm();
        setColumnData();

        for (int i = 0; i < columnData.size(); i++) {
            try {
                testRealm.where(AllTypes.class).equalTo(columnData.get(i), true).findAll();
                if (i != 0) {
                    fail("Realm.where should fail with illegal argument");
                }
            } catch (IllegalArgumentException ignored) {
            }

            try {
                testRealm.where(AllTypes.class).equalTo(columnData.get(i), new Date()).findAll();
                if (i != 1) {
                    fail("Realm.where should fail with illegal argument");
                }
            } catch (IllegalArgumentException ignored) {
            }

            try {
                testRealm.where(AllTypes.class).equalTo(columnData.get(i), 13.37d).findAll();
                if (i != 2) {
                    fail("Realm.where should fail with illegal argument");
                }
            } catch (IllegalArgumentException ignored) {
            }

            try {
                testRealm.where(AllTypes.class).equalTo(columnData.get(i), 13.3711f).findAll();
                if (i != 3) {
                    fail("Realm.where should fail with illegal argument");
                }
            } catch (IllegalArgumentException ignored) {
            }

            try {
                testRealm.where(AllTypes.class).equalTo(columnData.get(i), "test").findAll();
                if (i != 4) {
                    fail("Realm.where should fail with illegal argument");
                }
            } catch (IllegalArgumentException ignored) {
            }

            try {
                testRealm.where(AllTypes.class).equalTo(columnData.get(i), 1337).findAll();
                if (i != 5) {
                    fail("Realm.where should fail with illegal argument");
                }
            } catch (IllegalArgumentException ignored) {
            }
        }
    }

    public void testQueriesFailWithInvalidDataTypes() throws IOException {
        try {
            testRealm.where(AllTypes.class).equalTo("invalidcolumnname", 33).findAll();
            fail("Invalid field name");
        } catch (Exception ignored) {
        }

        try {
            testRealm.where(AllTypes.class).equalTo("invalidcolumnname", "test").findAll();
            fail("Invalid field name");
        } catch (Exception ignored) {
        }

        try {
            testRealm.where(AllTypes.class).equalTo("invalidcolumnname", true).findAll();
            fail("Invalid field name");
        } catch (Exception ignored) {
        }

        try {
            testRealm.where(AllTypes.class).equalTo("invalidcolumnname", 3.1415d).findAll();
            fail("Invalid field name");
        } catch (Exception ignored) {
        }

        try {
            testRealm.where(AllTypes.class).equalTo("invalidcolumnname", 3.1415f).findAll();
            fail("Invalid field name");
        } catch (Exception ignored) {
        }
    }

    public void testQueriesFailWithNullQueryValue() throws IOException {
        try {
            testRealm.where(AllTypes.class).equalTo(FIELD_STRING, (String) null).findAll();
            fail("Realm.where should fail with illegal argument");
        } catch (IllegalArgumentException ignored) {
        }
    }

    // <E extends RealmObject> RealmTableOrViewList<E> allObjects(Class<E> clazz)
    public void testShouldReturnTableOrViewList() {
        populateTestRealm();
        RealmResults<AllTypes> resultList = testRealm.allObjects(AllTypes.class);
        assertEquals("Realm.get is returning wrong result set", TEST_DATA_SIZE, resultList.size());
    }

    // void beginTransaction()
    public void testBeginTransaction() throws IOException {
        populateTestRealm();

        testRealm.beginTransaction();
        AllTypes allTypes = testRealm.createObject(AllTypes.class);
        allTypes.setColumnFloat(3.1415f);
        allTypes.setColumnString("a unique string");
        testRealm.commitTransaction();

        RealmResults<AllTypes> resultList = testRealm.where(AllTypes.class).findAll();
        assertEquals("Change has not been committed", TEST_DATA_SIZE + 1, resultList.size());

        resultList = testRealm.where(AllTypes.class).equalTo(FIELD_STRING, "a unique string").findAll();
        assertEquals("Change has not been committed correctly", 1, resultList.size());
        resultList = testRealm.where(AllTypes.class).equalTo(FIELD_FLOAT, 3.1415f).findAll();
        assertEquals("Change has not been committed", 1, resultList.size());
    }

    public void testNestedTransaction() {
        testRealm.beginTransaction();
        try {
            testRealm.beginTransaction();
            fail();
        } catch (IllegalStateException e) {
            assertEquals("Nested transactions are not allowed. Use commitTransaction() after each beginTransaction().", e.getMessage());
        }
        testRealm.commitTransaction();
    }

    private enum TransactionMethod {
        METHOD_BEGIN,
        METHOD_COMMIT,
        METHOD_CANCEL
    }

    // Starting a transaction on the wrong thread will fail
    private boolean transactionMethodWrongThread(final TransactionMethod method) throws InterruptedException,
            ExecutionException {
        if (method != TransactionMethod.METHOD_BEGIN) {
            testRealm.beginTransaction();
            testRealm.createObject(Dog.class); // FIXME: Empty transactions cannot be cancelled
        }
        ExecutorService executorService = Executors.newSingleThreadExecutor();
        Future<Boolean> future = executorService.submit(new Callable<Boolean>() {
            @Override
            public Boolean call() throws Exception {
                try {
                    switch (method) {
                        case METHOD_BEGIN:
                            testRealm.beginTransaction();
                            break;
                        case METHOD_COMMIT:
                            testRealm.commitTransaction();
                            break;
                        case METHOD_CANCEL:
                            testRealm.cancelTransaction();
                            break;
                    }
                    return false;
                } catch (IllegalStateException ignored) {
                    return true;
                }
            }
        });

        boolean result = future.get();
        if (result && method != TransactionMethod.METHOD_BEGIN) {
            testRealm.cancelTransaction();
        }
        return result;
    }

    public void testTransactionWrongThread() throws ExecutionException, InterruptedException {
        for (TransactionMethod method : TransactionMethod.values()) {
            assertTrue(method.toString(), transactionMethodWrongThread(method));
        }
    }

    // void commitTransaction()
    public void testCommitTransaction() {
        populateTestRealm();

        testRealm.beginTransaction();
        AllTypes allTypes = testRealm.createObject(AllTypes.class);
        allTypes.setColumnBoolean(true);
        testRealm.commitTransaction();

        RealmResults<AllTypes> resultList = testRealm.where(AllTypes.class).findAll();
        assertEquals("Change has not been committed", TEST_DATA_SIZE + 1, resultList.size());
    }


    public void testCancelTransaction() {
        populateTestRealm();

        testRealm.beginTransaction();
        testRealm.createObject(AllTypes.class);
        testRealm.cancelTransaction();
        assertEquals(TEST_DATA_SIZE, testRealm.allObjects(AllTypes.class).size());

        try {
            testRealm.cancelTransaction();
            fail();
        } catch (IllegalStateException ignored) {
        }
    }

    // void clear(Class<?> classSpec)
    public void testClassClear() {
        populateTestRealm();

        // Currently clear will not work outside a transaction:
        testRealm.beginTransaction();
        testRealm.clear(AllTypes.class);
        testRealm.commitTransaction();

        RealmResults<AllTypes> resultList = testRealm.where(AllTypes.class).findAll();
        assertEquals("Realm.clear does not empty table", 0, resultList.size());
    }

    // void clear(Class<?> classSpec)
    public void testClassClearWithTwoTables() {
        populateTestRealm();

        testRealm.beginTransaction();
        Dog dog = testRealm.createObject(Dog.class);
        dog.setName("Castro");
        testRealm.commitTransaction();

        // NOTE:
        // Currently clear will not work outside a transaction
        // if you want this test not to fail, add begin- and commitTransaction

        testRealm.beginTransaction();
        testRealm.clear(Dog.class);
        testRealm.commitTransaction();

        RealmResults<AllTypes> resultListTypes = testRealm.where(AllTypes.class).findAll();
        RealmResults<Dog> resultListDogs = testRealm.where(Dog.class).findAll();

        assertEquals("Realm.clear does not clear table", 0, resultListDogs.size());
        assertEquals("Realm.clear cleared wrong table", TEST_DATA_SIZE, resultListTypes.size());


        testRealm.beginTransaction();
        testRealm.clear(AllTypes.class);
        testRealm.commitTransaction();

        resultListTypes = testRealm.where(AllTypes.class).findAll();
        assertEquals("Realm.clear does not remove table", 0, resultListTypes.size());
    }

    // int getVersion()
    public void testGetVersion() throws IOException {
        populateTestRealm();

        long version = testRealm.getVersion();

        assertTrue("Realm.version returns invalid version number", version >= 0);
    }

    // void setVersion(int version)setVersion(int version)
    public void testSetVersion() {
        long version = 42;

        testRealm.beginTransaction();
        testRealm.setVersion(version);
        testRealm.commitTransaction();

        assertEquals("Realm.version has not been set by setVersion", version, testRealm.getVersion());
    }

    public void testShouldFailOutsideTransaction() {
        // These API calls should fail outside a Transaction:
        try {
            testRealm.createObject(AllTypes.class);
            fail("Realm.createObject should fail outside write transaction");
        } catch (IllegalStateException ignored) {
        }
        try {
            testRealm.remove(AllTypes.class, 0);
            fail("Realm.remove should fail outside write transaction");
        } catch (IllegalStateException ignored) {
        }
    }

    public void testRealmQueryBetween() {
        populateTestRealm();

        RealmResults<AllTypes> resultList = testRealm.where(AllTypes.class).between(FIELD_LONG, 0, 9).findAll();
        assertEquals(10, resultList.size());

        resultList = testRealm.where(AllTypes.class).beginsWith(FIELD_STRING, "test data ").findAll();
        assertEquals(TEST_DATA_SIZE, resultList.size());

        resultList = testRealm.where(AllTypes.class).beginsWith(FIELD_STRING, "test data 1").between(FIELD_LONG, 2, 20).findAll();
        assertEquals(10, resultList.size());

        resultList = testRealm.where(AllTypes.class).between(FIELD_LONG, 2, 20).beginsWith(FIELD_STRING, "test data 1").findAll();
        assertEquals(10, resultList.size());
    }

    public void testRealmQueryGreaterThan() {
        populateTestRealm();

        RealmResults<AllTypes> resultList = testRealm.where(AllTypes.class).greaterThan(FIELD_FLOAT, 10.234567f).findAll();
        assertEquals(TEST_DATA_SIZE - 10, resultList.size());

        resultList = testRealm.where(AllTypes.class).beginsWith(FIELD_STRING, "test data 1").greaterThan(FIELD_FLOAT, 50.234567f).findAll();
        assertEquals(TEST_DATA_SIZE - 100, resultList.size());

        RealmQuery<AllTypes> query = testRealm.where(AllTypes.class).greaterThan(FIELD_FLOAT, 11.234567f);
        resultList = query.between(FIELD_LONG, 1, 20).findAll();
        assertEquals(10, resultList.size());
    }


    public void testRealmQueryGreaterThanOrEqualTo() {
        populateTestRealm();

        RealmResults<AllTypes> resultList = testRealm.where(AllTypes.class).greaterThanOrEqualTo(FIELD_FLOAT, 10.234567f).findAll();
        assertEquals(TEST_DATA_SIZE - 9, resultList.size());

        resultList = testRealm.where(AllTypes.class).beginsWith(FIELD_STRING, "test data 1").greaterThanOrEqualTo(FIELD_FLOAT, 50.234567f).findAll();
        assertEquals(TEST_DATA_SIZE - 100, resultList.size());

        RealmQuery<AllTypes> query = testRealm.where(AllTypes.class).greaterThanOrEqualTo(FIELD_FLOAT, 11.234567f);
        query = query.between(FIELD_LONG, 1, 20);

        resultList = query.beginsWith(FIELD_STRING, "test data 15").findAll();
        assertEquals(1, resultList.size());
    }

    public void testRealmQueryOr() {
        populateTestRealm();

        RealmQuery<AllTypes> query = testRealm.where(AllTypes.class).equalTo(FIELD_FLOAT, 31.234567f);
        RealmResults<AllTypes> resultList = query.or().between(FIELD_LONG, 1, 20).findAll();
        assertEquals(21, resultList.size());

        resultList = query.or().equalTo(FIELD_STRING, "test data 15").findAll();
        assertEquals(21, resultList.size());

        resultList = query.or().equalTo(FIELD_STRING, "test data 117").findAll();
        assertEquals(22, resultList.size());
    }

    public void testRealmQueryImplicitAnd() {
        populateTestRealm();

        RealmQuery<AllTypes> query = testRealm.where(AllTypes.class).equalTo(FIELD_FLOAT, 31.234567f);
        RealmResults<AllTypes> resultList = query.between(FIELD_LONG, 1, 10).findAll();
        assertEquals(0, resultList.size());

        query = testRealm.where(AllTypes.class).equalTo(FIELD_FLOAT, 81.234567f);
        resultList = query.between(FIELD_LONG, 1, 100).findAll();
        assertEquals(1, resultList.size());
    }

    public void testRealmQueryLessThan() {
        populateTestRealm();

        RealmResults<AllTypes> resultList = testRealm.where(AllTypes.class).lessThan(FIELD_FLOAT, 31.234567f).findAll();
        assertEquals(30, resultList.size());
        RealmQuery<AllTypes> query = testRealm.where(AllTypes.class).lessThan(FIELD_FLOAT, 31.234567f);
        resultList = query.between(FIELD_LONG, 1, 10).findAll();
        assertEquals(10, resultList.size());
    }

    public void testRealmQueryLessThanOrEqual() {
        populateTestRealm();

        RealmResults<AllTypes> resultList = testRealm.where(AllTypes.class).lessThanOrEqualTo(FIELD_FLOAT, 31.234567f).findAll();
        assertEquals(31, resultList.size());
        resultList = testRealm.where(AllTypes.class).lessThanOrEqualTo(FIELD_FLOAT, 31.234567f).between(FIELD_LONG, 11, 20).findAll();
        assertEquals(10, resultList.size());
    }

    public void testRealmQueryEqualTo() {
        populateTestRealm();

        RealmResults<AllTypes> resultList = testRealm.where(AllTypes.class).equalTo(FIELD_FLOAT, 31.234567f).findAll();
        assertEquals(1, resultList.size());
        resultList = testRealm.where(AllTypes.class).greaterThan(FIELD_FLOAT, 11.0f).equalTo(FIELD_LONG, 10).findAll();
        assertEquals(1, resultList.size());
        resultList = testRealm.where(AllTypes.class).greaterThan(FIELD_FLOAT, 11.0f).equalTo(FIELD_LONG, 1).findAll();
        assertEquals(0, resultList.size());
    }

    public void testRealmQueryEqualToNonLatinCharacters() {
        populateTestRealm();

        RealmResults<NonLatinFieldNames> resultList = testRealm.where(NonLatinFieldNames.class).equalTo(FIELD_LONG_KOREAN_CHAR, 13).findAll();
        assertEquals(1, resultList.size());
        resultList = testRealm.where(NonLatinFieldNames.class).greaterThan(FIELD_FLOAT_KOREAN_CHAR, 11.0f).equalTo(FIELD_LONG_KOREAN_CHAR, 10).findAll();
        assertEquals(1, resultList.size());
        resultList = testRealm.where(NonLatinFieldNames.class).greaterThan(FIELD_FLOAT_KOREAN_CHAR, 11.0f).equalTo(FIELD_LONG_KOREAN_CHAR, 1).findAll();
        assertEquals(0, resultList.size());

        resultList = testRealm.where(NonLatinFieldNames.class).equalTo(FIELD_LONG_GREEK_CHAR, 13).findAll();
        assertEquals(1, resultList.size());
        resultList = testRealm.where(NonLatinFieldNames.class).greaterThan(FIELD_FLOAT_GREEK_CHAR, 11.0f).equalTo(FIELD_LONG_GREEK_CHAR, 10).findAll();
        assertEquals(1, resultList.size());
        resultList = testRealm.where(NonLatinFieldNames.class).greaterThan(FIELD_FLOAT_GREEK_CHAR, 11.0f).equalTo(FIELD_LONG_GREEK_CHAR, 1).findAll();
        assertEquals(0, resultList.size());
    }

    public void testRealmQueryNotEqualTo() {
        populateTestRealm();

        RealmResults<AllTypes> resultList = testRealm.where(AllTypes.class).notEqualTo(FIELD_LONG, 31).findAll();
        assertEquals(TEST_DATA_SIZE - 1, resultList.size());
        resultList = testRealm.where(AllTypes.class).notEqualTo(FIELD_FLOAT, 11.234567f).equalTo(FIELD_LONG, 10).findAll();
        assertEquals(0, resultList.size());
        resultList = testRealm.where(AllTypes.class).notEqualTo(FIELD_FLOAT, 11.234567f).equalTo(FIELD_LONG, 1).findAll();
        assertEquals(1, resultList.size());
    }

    public void testQueryWithNonExistingField() {
        try {
            testRealm.where(AllTypes.class).equalTo("NotAField", 13).findAll();
            fail("Should throw exception");
        } catch (IllegalArgumentException ignored) {
        }
    }


    /* NOTE: This is commented out while we fix the other unit tests to be good citizens in Closeable land :)

    public void testReferenceCounting() {
        // At this point reference count should be one because of the setUp method
        try {
            testRealm.where(AllTypes.class).count();
        } catch (IllegalStateException e) {
            fail();
        }

        // Raise the reference
        Realm realm = null;
        try {
            realm = Realm.getInstance(getContext());
        } finally {
            if (realm != null) realm.close();
        }

        try {
            // This should not fail because the reference is now 1
            if (realm != null) {
                realm.where(AllTypes.class).count();
            }
        } catch (IllegalStateException e) {
            fail();
        }

        testRealm.close();
        try {
            testRealm.where(AllTypes.class).count();
            fail();
<<<<<<< HEAD
        } catch (IllegalStateException ignored) {
        }
=======
        } catch (IllegalStateException ignored) {}
>>>>>>> 07d9ac11
    }
    */
}<|MERGE_RESOLUTION|>--- conflicted
+++ resolved
@@ -651,12 +651,8 @@
         try {
             testRealm.where(AllTypes.class).count();
             fail();
-<<<<<<< HEAD
         } catch (IllegalStateException ignored) {
         }
-=======
-        } catch (IllegalStateException ignored) {}
->>>>>>> 07d9ac11
     }
     */
 }
/*
 * Copyright 2014 Realm Inc.
 *
 * Licensed under the Apache License, Version 2.0 (the "License");
 * you may not use this file except in compliance with the License.
 * You may obtain a copy of the License at
 *
 * http://www.apache.org/licenses/LICENSE-2.0
 *
 * Unless required by applicable law or agreed to in writing, software
 * distributed under the License is distributed on an "AS IS" BASIS,
 * WITHOUT WARRANTIES OR CONDITIONS OF ANY KIND, either express or implied.
 * See the License for the specific language governing permissions and
 * limitations under the License.
 */

package io.realm;

import android.annotation.SuppressLint;
import android.annotation.TargetApi;
import android.content.Context;
import android.os.Build;
import android.os.Handler;
import android.os.Looper;
import android.os.Message;
import android.util.JsonReader;
import android.util.Log;

import org.json.JSONArray;
import org.json.JSONException;
import org.json.JSONObject;

import java.io.Closeable;
import java.io.File;
import java.io.IOException;
import java.io.InputStream;
import java.io.InputStreamReader;
import java.io.UnsupportedEncodingException;
import java.lang.reflect.Constructor;
import java.lang.reflect.InvocationTargetException;
import java.lang.reflect.Method;
import java.util.ArrayList;
import java.util.Arrays;
import java.util.HashMap;
import java.util.List;
import java.util.Map;
import java.util.UUID;
import java.util.concurrent.ConcurrentHashMap;
import java.util.concurrent.atomic.AtomicInteger;

import io.realm.exceptions.RealmException;
import io.realm.exceptions.RealmIOException;
import io.realm.exceptions.RealmMigrationNeededException;
import io.realm.internal.ColumnType;
import io.realm.internal.ImplicitTransaction;
import io.realm.internal.RealmJson;
import io.realm.internal.Row;
import io.realm.internal.SharedGroup;
import io.realm.internal.Table;
import io.realm.internal.TableView;
import io.realm.internal.android.DebugAndroidLogger;
import io.realm.internal.android.ReleaseAndroidLogger;
import io.realm.internal.log.RealmLog;


/**
 * The Realm class is the storage and transactional manager of your object persistent store. It
 * is in charge of creating instances of your RealmObjects. Objects within a Realm can be queried
 * and read at any time. Creating, modifying, and deleting objects must be done while inside a
 * transaction. See {@link #beginTransaction()}
 *
 * The transactions ensure that multiple instances (on multiple threads) can access the same
 * objects in a consistent state with full ACID guarantees.
 *
 * It is important to remember to call the {@link #close()} method when done with a Realm
 * instance. Failing to do so can lead to {@link java.lang.OutOfMemoryError} as the native
 * resources cannot be freed.
 *
 * Realm instances cannot be used across different threads. This means that you have to open an
 * instance on each thread you want to use Realm. Realm instances are cached automatically per
 * thread using reference counting, so as long as the reference count doesn't reach zero, calling
 * {@link #getInstance(android.content.Context)} will just return the cached Realm and should be
 * considered a lightweight operation.
 *
 * For the UI thread this means that opening and closing Realms should occur in either
 * onCreate/onDestroy or onStart/onStop.
 *
 * Realm instances coordinate their state across threads using the {@link android.os.Handler}
 * mechanism. This also means that Realm instances on threads without a {@link android.os.Looper}
 * cannot receive updates unless {@link #refresh()} is manually called.
 *
 * A standard pattern for working with Realm in Android activities can be seen below:
 *
 * <pre>
 * public class RealmActivity extends Activity {
 *
 *   private Realm realm;
 *
 *   \@Override
 *   protected void onCreate(Bundle savedInstanceState) {
 *     super.onCreate(savedInstanceState);
 *     setContentView(R.layout.layout_main);
 *     realm = Realm.getInstance(this);
 *   }
 *
 *   \@Override
 *   protected void onDestroy() {
 *     super.onDestroy();
 *     realm.close();
 *   }
 * }
 * </pre>
 *
 * Realm supports String and byte fields containing up to 16 MB.
 *
 * @see <a href="http://en.wikipedia.org/wiki/ACID">ACID</a>
 * @see <a href="https://github.com/realm/realm-java/tree/master/examples">Examples using Realm</a>
 */
public final class Realm implements Closeable {
    public static final String DEFAULT_REALM_NAME = "default.realm";

    private static final String TAG = "REALM";
    private static final String TABLE_PREFIX = "class_";
    protected static final ThreadLocal<Map<Integer, Realm>> realmsCache = new ThreadLocal<Map<Integer, Realm>>() {
        @SuppressLint("UseSparseArrays")
        @Override
        protected Map<Integer, Realm> initialValue() {
            return new HashMap<Integer, Realm>(); // On Android we could use SparseArray<Realm> which is faster,
                                                  // but incompatible with Java
        }
    };
    private static final ThreadLocal<Map<Integer, Integer>> referenceCount
            = new ThreadLocal<Map<Integer,Integer>>() {
        @SuppressLint("UseSparseArrays")
        @Override
        protected Map<Integer, Integer> initialValue() {
            return new HashMap<Integer, Integer>();
        }
    };
    private static final int REALM_CHANGED = 14930352; // Hopefully it won't clash with other message IDs.
    protected static final Map<Handler, Integer> handlers = new ConcurrentHashMap<Handler, Integer>();

    // Maps ids to a boolean set to true if the Realm is open. This is only needed by deleteRealmFile
    private static final Map<Integer, AtomicInteger> openRealms = new ConcurrentHashMap<Integer, AtomicInteger>();
    private static final String APT_NOT_EXECUTED_MESSAGE = "Annotation processor may not have been executed.";
    private static final String INCORRECT_THREAD_MESSAGE = "Realm access from incorrect thread. Realm objects can only be accessed on the thread they where created.";
    private static final String CLOSED_REALM_MESSAGE = "This Realm instance has already been closed, making it unusable.";
    private static final String INVALID_KEY_MESSAGE = "The provided key is invalid. It should either be null or be 64" +
            " bytes long.";
    private static final String DIFFERENT_KEY_MESSAGE = "Wrong key used to decrypt Realm.";

    @SuppressWarnings("UnusedDeclaration")
    private static SharedGroup.Durability defaultDurability = SharedGroup.Durability.FULL;
    private boolean autoRefresh;
    private Handler handler;

    private final byte[] key;
    private final int id;
    private final String path;
    private SharedGroup sharedGroup;
    private final ImplicitTransaction transaction;
    private final RealmJson realmJson = getRealmJson();
    private final Map<Class<?>, String> simpleClassNames = new HashMap<Class<?>, String>(); // Map between original class and their class name
    private final Map<String, Class<?>> generatedClasses = new HashMap<String, Class<?>>(); // Map between generated class names and their implementation
    private final Map<Class<?>, Constructor> constructors = new HashMap<Class<?>, Constructor>();
    private final Map<Class<?>, Method> initTableMethods = new HashMap<Class<?>, Method>();
    private final Map<Class<?>, Method> insertOrUpdateMethods = new HashMap<Class<?>, Method>();
    private final Map<Class<?>, Constructor> generatedConstructors = new HashMap<Class<?>, Constructor>();
    private final List<RealmChangeListener> changeListeners = new ArrayList<RealmChangeListener>();
    private final Map<Class<?>, Table> tables = new HashMap<Class<?>, Table>();
    private static final long UNVERSIONED = -1;

    // Package protected to be reachable by proxy classes
    static final Map<String, Map<String, Long>> columnIndices = new HashMap<String, Map<String, Long>>();

    static {
        RealmLog.add(BuildConfig.DEBUG ? new DebugAndroidLogger() : new ReleaseAndroidLogger());
    }

    private RealmJson realmJsonClass;

    protected void checkIfValid() {
        // Check if the Realm instance has been closed
        if (sharedGroup == null) {
            throw new IllegalStateException(CLOSED_REALM_MESSAGE);
        }

        // Check if we are in the right thread
        Realm currentRealm = realmsCache.get().get(this.id);
        if (currentRealm != this) {
            throw new IllegalStateException(INCORRECT_THREAD_MESSAGE);
        }
    }

    // The constructor in private to enforce the use of the static one
    private Realm(String absolutePath, byte[] key, boolean autoRefresh) {
        if (key != null && key.length != 64) {
            throw new IllegalArgumentException(INVALID_KEY_MESSAGE);
        }
        this.sharedGroup = new SharedGroup(absolutePath, true, key);
        this.transaction = sharedGroup.beginImplicitTransaction();
        this.path = absolutePath;
        this.key = key;
        this.id = absolutePath.hashCode();
        setAutoRefresh(autoRefresh);
    }

    @Override
    protected void finalize() throws Throwable {
        if (sharedGroup != null) {
            RealmLog.w("Remember to call close() on all Realm instances. " +
                    "Realm " + path + " is being finalized without being closed, " +
                    "this can lead to running out of native memory."
            );
        }
        super.finalize();
    }

    /**
     * Closes the Realm instance and all its resources.
     * 
     * It's important to always remember to close Realm instances when you're done with it in order 
     * not to leak memory, file descriptors or grow the size of Realm file out of measure.
     */
    @Override
    public void close() {
        Map<Integer, Integer> localRefCount = referenceCount.get();
        Integer references = localRefCount.get(id);
        if (references == null) {
            references = 0;
        }
        if (sharedGroup != null && references == 1) {
            realmsCache.get().remove(id);
            sharedGroup.close();
            sharedGroup = null;
            AtomicInteger counter = openRealms.get(id);
            counter.decrementAndGet();
        }

        int refCount = references - 1;
        if (refCount < 0) {
            RealmLog.w("Calling close() on a Realm that is already closed: " + getPath());
        }
        localRefCount.put(id, Math.max(0, refCount));

        if (handler != null && refCount <= 0) {
            removeHandler(handler);
        }
    }

    private void removeHandler(Handler handler) {
        handler.removeCallbacksAndMessages(null);
        handlers.remove(handler);
    }

    public RealmJson getRealmJson() {
        Class<?> clazz = null;
        try {
            clazz = Class.forName("io.realm.RealmJsonImpl");
            Constructor<?> constructor = clazz.getDeclaredConstructors()[0];
            constructor.setAccessible(true);
            return (RealmJson) constructor.newInstance();
        } catch (ClassNotFoundException e) {
            throw new RealmException("Could not find io.realm.RealmJsonImpl", e);
        } catch (InvocationTargetException e) {
            throw new RealmException("Could not create an instance of io.realm.RealmJsonImpl", e);
        } catch (InstantiationException e) {
            throw new RealmException("Could not create an instance of io.realm.RealmJsonImpl", e);
        } catch (IllegalAccessException e) {
            throw new RealmException("Could not create an instance of io.realm.RealmJsonImpl", e);
        }
    }

    private class RealmCallback implements Handler.Callback {
        @Override
        public boolean handleMessage(Message message) {
            if (message.what == REALM_CHANGED) {
                transaction.advanceRead();
                sendNotifications();
            }
            return true;
        }
    }

    /**
     * Retrieve the auto-refresh status of the Realm instance.
     * @return the auto-refresh status
     */
    public boolean isAutoRefresh() {
        return autoRefresh;
    }

    /**
     * Set the auto-refresh status of the Realm instance.
     *
     * Auto-refresh is a feature that enables automatic update of the current realm instance and all its derived objects
     * (RealmResults and RealmObjects instances) when a commit is performed on a Realm acting on the same file in another thread.
     * This feature is only available if the realm instance lives is a {@link android.os.Looper} enabled thread.
     *
     * @param autoRefresh true will turn auto-refresh on, false will turn it off.
     * @throws java.lang.IllegalStateException if trying to enable auto-refresh in a thread without Looper.
     */
    public void setAutoRefresh(boolean autoRefresh) {
        if (autoRefresh && Looper.myLooper() == null) {
            throw new IllegalStateException("Cannot set auto-refresh in a Thread without a Looper");
        }

        if (autoRefresh && !this.autoRefresh) { // Switch it on
            handler = new Handler(new RealmCallback());
            handlers.put(handler, id);
        } else if (!autoRefresh && this.autoRefresh && handler != null) { // Switch it off
            removeHandler(handler);
        }
        this.autoRefresh = autoRefresh;
    }

    // Public because of migrations
    public Table getTable(Class<?> clazz) {
        String simpleClassName = simpleClassNames.get(clazz);
        if (simpleClassName == null) {
            simpleClassName = clazz.getSimpleName();
            simpleClassNames.put(clazz, simpleClassName);
        }
        return transaction.getTable(TABLE_PREFIX + simpleClassName);
    }

    /**
     * Realm static constructor for the default realm "default.realm".
     * {link io.realm.close} must be called when you are done using the Realm instance.
     *
     * It sets auto-refresh on if the current thread has a Looper, off otherwise.
     *
     * @param context an Android {@link android.content.Context}
     * @return an instance of the Realm class
     * @throws RealmMigrationNeededException The model classes have been changed and the Realm
     *                                       must be migrated
     * @throws RealmIOException              Error when accessing underlying file
     * @throws RealmException                Other errors
     */
    public static Realm getInstance(Context context) {
        return Realm.getInstance(context, DEFAULT_REALM_NAME);
    }

    /**
     * Realm static constructor.
     * {link io.realm.close} must be called when you are done using the Realm instance.
     *
     * It sets auto-refresh on if the current thread has a Looper, off otherwise.
     *
     * @param context  an Android {@link android.content.Context}
     * @param fileName the name of the file to save the Realm to
     * @return an instance of the Realm class
     * @throws RealmMigrationNeededException The model classes have been changed and the Realm
     *                                       must be migrated
     * @throws RealmIOException              Error when accessing underlying file
     * @throws RealmException                Other errors
     */
    @SuppressWarnings("UnusedDeclaration")
    public static Realm getInstance(Context context, String fileName) {
        return Realm.getInstance(context, fileName, null);
    }

    /**
     * Realm static constructor.
     * {link io.realm.close} must be called when you are done using the Realm instance.
     *
     * It sets auto-refresh on if the current thread has a Looper, off otherwise.
     *
     * @param context an Android {@link android.content.Context}
     * @param key     a 64-byte encryption key
     * @return an instance of the Realm class
     * @throws RealmMigrationNeededException The model classes have been changed and the Realm
     *                                       must be migrated
     * @throws RealmIOException              Error when accessing underlying file
     * @throws RealmException                Other errors
     */
    @SuppressWarnings("UnusedDeclaration")
    public static Realm getInstance(Context context, byte[] key) {
        return Realm.getInstance(context, DEFAULT_REALM_NAME, key);
    }

    /**
     * Realm static constructor.
     * {link io.realm.close} must be called when you are done using the Realm instance.
     *
     * It sets auto-refresh on if the current thread has a Looper, off otherwise.
     *
     * @param context an Android {@link android.content.Context}
     * @param key     a 64-byte encryption key
     * @return an instance of the Realm class
     * @throws RealmMigrationNeededException The model classes have been changed and the Realm
     *                                       must be migrated
     * @throws RealmIOException              Error when accessing underlying file
     * @throws RealmException                Other errors
     */
    @SuppressWarnings("UnusedDeclaration")
    public static Realm getInstance(Context context, String fileName, byte[] key) {
        return Realm.create(context.getFilesDir(), fileName, key);
    }

    /**
     * Realm static constructor.
     * {link io.realm.close} must be called when you are done using the Realm instance.
     *
     * It sets auto-refresh on if the current thread has a Looper, off otherwise.
     *
     * @param writeableFolder a File object representing a writeable folder
     * @return an instance of the Realm class
     * @throws RealmMigrationNeededException The model classes have been changed and the Realm
     *                                       must be migrated
     * @throws RealmIOException              Error when accessing underlying file
     * @throws RealmException                Other errors
     */
    @SuppressWarnings("UnusedDeclaration")
    public static Realm getInstance(File writeableFolder) {
        return Realm.create(writeableFolder, DEFAULT_REALM_NAME, null);
    }

    /**
     * Realm static constructor.
     * {link io.realm.close} must be called when you are done using the Realm instance.
     *
     * It sets auto-refresh on if the current thread has a Looper, off otherwise.
     *
     * @param writeableFolder a File object representing a writeable folder
     * @param fileName the name of the Realm file
     * @return an instance of the Realm class
     * @throws RealmMigrationNeededException The model classes have been changed and the Realm
     *                                       must be migrated
     * @throws RealmIOException              Error when accessing underlying file
     * @throws RealmException                Other errors
     */
    @SuppressWarnings("UnusedDeclaration")
    public static Realm getInstance(File writeableFolder, String fileName) {
        return Realm.create(writeableFolder, fileName, null);
    }

    /**
     * Realm static constructor.
     * {link io.realm.close} must be called when you are done using the Realm instance.
     *
     * It sets auto-refresh on if the current thread has a Looper, off otherwise.
     *
     * @param writeableFolder a File object representing a writeable folder
     * @param key     a 64-byte encryption key
     * @return an instance of the Realm class
     * @throws RealmMigrationNeededException The model classes have been changed and the Realm
     *                                       must be migrated
     * @throws RealmIOException              Error when accessing underlying file
     * @throws RealmException                Other errors
     */
    @SuppressWarnings("UnusedDeclaration")
    public static Realm getInstance(File writeableFolder, byte[] key) {
        return Realm.create(writeableFolder, DEFAULT_REALM_NAME, key);
    }

    /**
     * Realm static constructor.
     * {link io.realm.close} must be called when you are done using the Realm instance.
     *
     * It sets auto-refresh on if the current thread has a Looper, off otherwise.
     *
     * @param writeableFolder a File object representing a writeable folder
     * @param fileName the name of the Realm file
     * @param key     a 64-byte encryption key
     * @return an instance of the Realm class
     * @throws RealmMigrationNeededException The model classes have been changed and the Realm
     *                                       must be migrated
     * @throws RealmIOException              Error when accessing underlying file
     * @throws RealmException                Other errors
     */
    @SuppressWarnings("UnusedDeclaration")
    public static Realm getInstance(File writeableFolder, String fileName, byte[] key) {
        return Realm.create(writeableFolder, fileName, key);
    }

    private static Realm create(File writableFolder, String filename, byte[] key) {
        checkValidRealmPath(writableFolder, filename);
        String absolutePath = new File(writableFolder, filename).getAbsolutePath();
        if (Looper.myLooper() != null) {
            return createAndValidate(absolutePath, key, true, true);
        } else {
            return createAndValidate(absolutePath, key, true, false);
        }
    }

    private static synchronized Realm createAndValidate(String absolutePath, byte[] key, boolean validateSchema,
                                            boolean autoRefresh) {
        int id = absolutePath.hashCode();
        Map<Integer, Integer> localRefCount = referenceCount.get();
        Integer references = localRefCount.get(id);
        if (references == null) {
            references = 0;
        }
        if (references == 0) {
            AtomicInteger counter = openRealms.get(id);
            if (counter == null) {
                openRealms.put(id, new AtomicInteger(1));
            } else {
                counter.incrementAndGet();
            }

        }
        Map<Integer, Realm> realms = realmsCache.get();
        Realm realm = realms.get(absolutePath.hashCode());

        if (realm != null) {
            if (realm.key != key) {
                throw new IllegalStateException(DIFFERENT_KEY_MESSAGE);
            }
            localRefCount.put(id, references + 1);
            return realm;
        }

        // Create new Realm and cache it. All exception code paths must close the Realm otherwise
        // we risk serving faulty cache data.
        realm = new Realm(absolutePath, key, autoRefresh);
        realms.put(absolutePath.hashCode(), realm);
        realmsCache.set(realms);
        localRefCount.put(id, references + 1);

        if (validateSchema) {
            try {
                initializeRealm(realm);
            } catch (RuntimeException e) {
                realm.close();
                throw e;
            }
        }

        return realm;
    }

    private static void checkValidRealmPath(File writableFolder, String filename) {
        if (filename == null || filename.isEmpty()) {
            throw new IllegalArgumentException("Non-empty filename must be provided");
        }
        if (writableFolder == null || !writableFolder.isDirectory()) {
            throw new IllegalArgumentException(("An existing folder must be provided. Yours was " + (writableFolder != null ? writableFolder.getAbsolutePath() : "null")));
        }
    }

    private static void initializeRealm(Realm realm) {
        Class<?> validationClass;
        try {
            validationClass = Class.forName("io.realm.ValidationList");
        } catch (ClassNotFoundException e) {
            throw new RealmException("Could not find the generated ValidationList class: " + APT_NOT_EXECUTED_MESSAGE);
        }
        Method getProxyClassesMethod;
        try {
            getProxyClassesMethod = validationClass.getMethod("getProxyClasses");
        } catch (NoSuchMethodException e) {
            throw new RealmException("Could not find the getProxyClasses method in the ValidationList class: " + APT_NOT_EXECUTED_MESSAGE);
        }
        List<String> proxyClasses;
        try {
            //noinspection unchecked
            proxyClasses = (List<String>) getProxyClassesMethod.invoke(null);
        } catch (IllegalAccessException e) {
            throw new RealmException("Could not execute the getProxyClasses method in the ValidationList class: " + APT_NOT_EXECUTED_MESSAGE);
        } catch (InvocationTargetException e) {
            throw new RealmException("An exception was thrown in the getProxyClasses method in the ValidationList class: " + APT_NOT_EXECUTED_MESSAGE);
        }

        long version = realm.getVersion();
        boolean commitNeeded = false;
        try {
            realm.beginTransaction();
            if (version == UNVERSIONED) {
                realm.setVersion(0);
                commitNeeded = true;
            }

            for (String className : proxyClasses) {
                String[] splitted = className.split("\\.");
                String modelClassName = splitted[splitted.length - 1];
                String generatedClassName = getProxyClassName(modelClassName);
                Class<?> generatedClass;
                try {
                    generatedClass = Class.forName(generatedClassName);
                } catch (ClassNotFoundException e) {
                    throw new RealmException("Could not find the generated " + generatedClassName + " class: " + APT_NOT_EXECUTED_MESSAGE);
                }

                // if not versioned, create table
                if (version == UNVERSIONED) {
                    Method initTableMethod;
                    try {
                        initTableMethod = generatedClass.getMethod("initTable", new Class[]{ImplicitTransaction.class});
                    } catch (NoSuchMethodException e) {
                        throw new RealmException("Could not find the initTable method in the generated " + generatedClassName + " class: " + APT_NOT_EXECUTED_MESSAGE);
                    }
                    try {
                        initTableMethod.invoke(null, realm.transaction);
                        commitNeeded = true;
                    } catch (IllegalAccessException e) {
                        throw new RealmException("Could not execute the initTable method in the " + generatedClassName + " class: " + APT_NOT_EXECUTED_MESSAGE);
                    } catch (InvocationTargetException e) {
                        throw new RealmException("An exception was thrown in the initTable method in the " + generatedClassName + " class: " + APT_NOT_EXECUTED_MESSAGE);
                    }
                }

                // validate created table
                Method validateMethod;
                try {
                    validateMethod = generatedClass.getMethod("validateTable", new Class[]{ImplicitTransaction.class});
                } catch (NoSuchMethodException e) {
                    throw new RealmException("Could not find the validateTable method in the generated " + generatedClassName + " class: " + APT_NOT_EXECUTED_MESSAGE);
                }
                try {
                    validateMethod.invoke(null, realm.transaction);
                } catch (IllegalAccessException e) {
                    throw new RealmException("Could not execute the validateTable method in the " + generatedClassName + " class: " + APT_NOT_EXECUTED_MESSAGE);
                } catch (InvocationTargetException e) {
                    throw new RealmMigrationNeededException(e.getMessage(), e);
                }

                // Populate the columnIndices table
                Method fieldNamesMethod;
                try {
                    fieldNamesMethod = generatedClass.getMethod("getFieldNames");
                } catch (NoSuchMethodException e) {
                    throw new RealmException("Could not find the getFieldNames method in the generated " + generatedClassName + " class: " + APT_NOT_EXECUTED_MESSAGE);
                }
                List<String> fieldNames;
                try {
                    //noinspection unchecked
                    fieldNames = (List<String>) fieldNamesMethod.invoke(null);
                } catch (IllegalAccessException e) {
                    throw new RealmException("Could not execute the getFieldNames method in the generated " + generatedClassName + " class: " + APT_NOT_EXECUTED_MESSAGE);
                } catch (InvocationTargetException e) {
                    throw new RealmException("An exception was thrown in the getFieldNames method in the generated " + generatedClassName + " class: " + APT_NOT_EXECUTED_MESSAGE);
                }
                Table table = realm.transaction.getTable(TABLE_PREFIX + modelClassName);
                for (String fieldName : fieldNames) {
                    long columnIndex = table.getColumnIndex(fieldName);
                    if (columnIndex == -1) {
                        throw new RealmMigrationNeededException("Field '" + fieldName + "' not found for type '" + modelClassName + "'");
                    }
                    Map<String, Long> innerMap = columnIndices.get(modelClassName);
                    if (innerMap == null) {
                        innerMap = new HashMap<String, Long>();
                    }
                    innerMap.put(fieldName, columnIndex);
                    columnIndices.put(modelClassName, innerMap);
                }
            }
        } finally {
            if (commitNeeded) {
                realm.commitTransaction();
            } else {
                realm.cancelTransaction();
            }
        }
    }

    /**
     * Create a Realm object for each object in a JSON array. This must be done inside a transaction.
     * JSON properties with a null value will map to the default value for the data type in Realm
     * and unknown properties will be ignored.
     *
     * @param clazz Type of Realm objects to create.
     * @param json  Array where each JSONObject must map to the specified class.
     *
     * @throws RealmException if mapping from JSON fails.
     */
    public <E extends RealmObject> void createAllFromJson(Class<E> clazz, JSONArray json) {
        if (clazz == null || json == null) {
            return;
        }

        for (int i = 0; i < json.length(); i++) {
            E obj = createObject(clazz);
            try {
                realmJson.populateUsingJsonObject(obj, json.getJSONObject(i));
            } catch (Exception e) {
                throw new RealmException("Could not map Json", e);
            }
        }
    }

    /**
     * Tries to update a list of existing objects identified by their primary key with new JSON data. If an existing
     * object could not be found in the Realm, a new object will be created. This must happen inside a transaction.
     *
     * @param clazz Type of {@link io.realm.RealmObject} to create or update. It must have a primary key defined.
     * @param json  Array with object data.
     *
     * @throws {@link java.lang.IllegalArgumentException} if trying to update a class without a
     * {@link io.realm.annotations.PrimaryKey}.
     * @see {@link #createAllFromJson(Class, org.json.JSONArray)}.
     */
    public <E extends RealmObject> void createOrUpdateAllFromJson(Class<E> clazz, JSONArray json) {
        if (clazz == null || json == null) {
            return;
        }
        checkHasPrimaryKey(clazz);

        for (int i = 0; i < json.length(); i++) {
            E obj = createStandaloneRealmObjectInstance(clazz);
            try {
                realmJson.populateUsingJsonObject(obj, json.getJSONObject(i));
                copyToRealmOrUpdate(obj);
            } catch (Exception e) {
                throw new RealmException("Could not map Json", e);
            }
        }
    }

    /**
     * Create a Realm object for each object in a JSON array. This must be done inside a transaction.
     * JSON properties with a null value will map to the default value for the data type in Realm
     * and unknown properties will be ignored.
     *
     * @param clazz Type of Realm objects to create.
     * @param json  JSON array as a String where each object can map to the specified class.
     *
     * @throws RealmException if mapping from JSON fails.
     */
    public <E extends RealmObject> void createAllFromJson(Class<E> clazz, String json) {
        if (clazz == null || json == null || json.length() == 0) {
            return;
        }

        JSONArray arr;
        try {
            arr = new JSONArray(json);
        } catch (Exception e) {
            throw new RealmException("Could not create JSON array from string", e);
        }

        createAllFromJson(clazz, arr);
    }

    /**
     * Tries to update a list of existing objects identified by their primary key with new JSON data. If an existing
     * object could not be found in the Realm, a new object will be created. This must happen inside a transaction.
     *
     * @param clazz Type of {@link io.realm.RealmObject} to create or update. It must have a primary key defined.
     * @param json  String with an array of JSON objects.
     *
     * @throws {@link java.lang.IllegalArgumentException} if trying to update a class without a
     * {@link io.realm.annotations.PrimaryKey}.
     * @see {@link #createAllFromJson(Class, String)}
     */
    public <E extends RealmObject> void createOrUpdateAllFromJson(Class<E> clazz, String json) {
        if (clazz == null || json == null || json.length() == 0) {
            return;
        }
        checkHasPrimaryKey(clazz);

        JSONArray arr;
        try {
            arr = new JSONArray(json);
        } catch (JSONException e) {
            throw new RealmException("Could not create JSON array from string", e);
        }

        createOrUpdateAllFromJson(clazz, arr);
    }

    /**
     * Create a Realm object for each object in a JSON array. This must be done inside a transaction.
     * JSON properties with a null value will map to the default value for the data type in Realm
     * and unknown properties will be ignored.
     *
     * @param clazz         Type of Realm objects created.
     * @param inputStream   JSON array as a InputStream. All objects in the array must be of the
     *                      specified class.
     *
     * @throws RealmException if mapping from JSON fails.
     * @throws IOException if something was wrong with the input stream.
     */
    @TargetApi(Build.VERSION_CODES.HONEYCOMB)
    public <E extends RealmObject> void createAllFromJson(Class<E> clazz, InputStream inputStream) throws IOException {
        if (clazz == null || inputStream == null) {
            return;
        }

        JsonReader reader = new JsonReader(new InputStreamReader(inputStream, "UTF-8"));
        try {
            reader.beginArray();
            while (reader.hasNext()) {
                E obj = createObject(clazz);
                realmJson.populateUsingJsonStream(obj, reader);
            }
            reader.endArray();
        } finally {
            reader.close();
        }
    }

    /**
     * Tries to update a list of existing objects identified by their primary key with new JSON data. If an existing
     * object could not be found in the Realm, a new object will be created. This must happen inside a transaction.
     *
     * @param clazz Type of {@link io.realm.RealmObject} to create or update. It must have a primary key defined.
     * @param in    InputStream with a list of object data in JSON format.
     *
     * @throws {@link java.lang.IllegalArgumentException} if trying to update a class without a
     * {@link io.realm.annotations.PrimaryKey}.
     * @see {@link #createOrUpdateAllFromJson(Class, java.io.InputStream)}
     */
    @TargetApi(Build.VERSION_CODES.HONEYCOMB)
    public <E extends RealmObject> void createOrUpdateAllFromJson(Class<E> clazz, InputStream in) throws IOException {
        if (clazz == null || in == null) {
            return;
        }
        checkHasPrimaryKey(clazz);

        JsonReader reader = new JsonReader(new InputStreamReader(in, "UTF-8"));
        try {
            reader.beginArray();
            while (reader.hasNext()) {
                E obj = createStandaloneRealmObjectInstance(clazz);
                realmJson.populateUsingJsonStream(obj, reader);
                copyToRealmOrUpdate(obj);
            }
            reader.endArray();
        } finally {
            reader.close();
        }
    }

    /**
     * Create a Realm object prefilled with data from a JSON object. This must be done inside a
     * transaction. JSON properties with a null value will map to the default value for the data
     * type in Realm and unknown properties will be ignored.
     *
     * @param clazz Type of Realm object to create.
     * @param json  JSONObject with object data.
     * @return Created object or null if no json data was provided.
     *
     * @throws RealmException if the mapping from JSON fails.
     * @see {@link #createOrUpdateObjectFromJson(Class, org.json.JSONObject)}
     */
    public <E extends RealmObject> E createObjectFromJson(Class<E> clazz, JSONObject json) {
        if (clazz == null || json == null) {
            return null;
        }

        E obj = createObject(clazz);
        try {
            realmJson.populateUsingJsonObject(obj, json);
        } catch (Exception e) {
            throw new RealmException("Could not map Json", e);
        }

        return obj;
    }

    /**
     * Tries to update an existing object defined by its primary key with new JSON data. If no existing object could be
     * found a new object will be saved in the Realm. This must happen inside a transaction.
     *
     * @param clazz Type of {@link io.realm.RealmObject} to create or update. It must have a primary key defined.
     * @param json  {@link org.json.JSONObject} with object data.
     * @return Created or updated {@link io.realm.RealmObject}.
     * @throws {@link java.lang.IllegalArgumentException} if trying to update a class without a
     * {@link io.realm.annotations.PrimaryKey}.
     * @see {@link #createObjectFromJson(Class, org.json.JSONObject)}
     */
    public <E extends RealmObject> E createOrUpdateObjectFromJson(Class<E> clazz, JSONObject json) {
        if (clazz == null || json == null) {
            return null;
        }
        checkHasPrimaryKey(clazz);

        E obj = createStandaloneRealmObjectInstance(clazz);

        try {
            realmJson.populateUsingJsonObject(obj, json);
            copyToRealmOrUpdate(obj);
        } catch (JSONException e) {
            throw new RealmException("Could not map Json", e);
        }

        return obj;
    }

    /**
     * Create a Realm object prefilled with data from a JSON object. This must be done inside a
     * transaction. JSON properties with a null value will map to the default value for the data
     * type in Realm and unknown properties will be ignored.
     *
     * @param clazz Type of Realm object to create.
     * @param json  JSON string with object data.
     * @return Created object or null if json string was empty or null.
     *
     * @throws RealmException if mapping to json failed.
     */
    public <E extends RealmObject> E createObjectFromJson(Class<E> clazz, String json) {
        if (clazz == null || json == null || json.length() == 0) {
            return null;
        }

        JSONObject obj;
        try {
            obj = new JSONObject(json);
        } catch (Exception e) {
            throw new RealmException("Could not create Json object from string", e);
        }

        return createObjectFromJson(clazz, obj);
    }

    /**
<<<<<<< HEAD
     * Tries to update an existing object defined by its primary key with new JSON data. If no existing object could be
     * found a new object will be saved in the Realm. This must happen inside a transaction.
     *
     * @param clazz Type of {@link io.realm.RealmObject} to create or update. It must have a primary key defined.
     * @param json  String with object data in JSON format.
     * @return Created or updated {@link io.realm.RealmObject}.
     * @throws {@link java.lang.IllegalArgumentException} if trying to update a class without a
     * {@link io.realm.annotations.PrimaryKey}.
     * @see {@link #createObjectFromJson(Class, String)})}
     */
    public <E extends RealmObject> E createOrUpdateObjectFromJson(Class<E> clazz, String json) {
        if (clazz == null || json == null || json.length() == 0) {
            return null;
        }
        checkHasPrimaryKey(clazz);

        JSONObject obj;
        try {
            obj = new JSONObject(json);
        } catch (Exception e) {
            throw new RealmException("Could not create Json object from string", e);
        }

        return createOrUpdateObjectFromJson(clazz, obj);
    }

    /**
     * Create a Realm object prefilled with data from a JSON object. This must be done inside a
=======
     * Create a Realm object pre-filled with data from a JSON object. This must be done inside a
>>>>>>> 98c7b20a
     * transaction. JSON properties with a null value will map to the default value for the data
     * type in Realm and unknown properties will be ignored.
     *
     * @param clazz         Type of Realm object to create.
     * @param inputStream   JSON object data as a InputStream.
     * @return Created object or null if json string was empty or null.
     *
     * @throws RealmException if the mapping from JSON failed.
     * @throws IOException if something was wrong with the input stream.
     */
    @TargetApi(Build.VERSION_CODES.HONEYCOMB)
    public <E extends RealmObject> E createObjectFromJson(Class<E> clazz, InputStream inputStream) throws IOException {
        if (clazz == null || inputStream == null) {
            return null;
        }

        JsonReader reader = new JsonReader(new InputStreamReader(inputStream, "UTF-8"));
        try {
            E obj = createObject(clazz);
            realmJson.populateUsingJsonStream(obj, reader);
            return obj;
        } finally {
            reader.close();
        }
    }

    /**
     * Tries to update an existing object defined by its primary key with new JSON data. If no existing object could be
     * found a new object will be saved in the Realm. This must happen inside a transaction.
     *
     * @param clazz Type of {@link io.realm.RealmObject} to create or update. It must have a primary key defined.
     * @param in    Inputstream with object data in JSON format.
     * @return Created or updated {@link io.realm.RealmObject}.
     * @throws {@link java.lang.IllegalArgumentException} if trying to update a class without a
     * {@link io.realm.annotations.PrimaryKey}.
     * @see {@link #createObjectFromJson(Class, java.io.InputStream)}
     */
    @TargetApi(Build.VERSION_CODES.HONEYCOMB)
    public <E extends RealmObject> E createOrUpdateObjectFromJson(Class<E> clazz, InputStream in) throws IOException {
        if (clazz == null || in == null) {
            return null;
        }
        checkHasPrimaryKey(clazz);

        E obj = createStandaloneRealmObjectInstance(clazz);
        JsonReader reader = new JsonReader(new InputStreamReader(in, "UTF-8"));
        try {
            realmJson.populateUsingJsonStream(obj, reader);
            copyToRealmOrUpdate(obj);
        } catch (RuntimeException e) {
            throw new RealmException("Could not create Json object from string", e);
        }

        return obj;
    }

    private <E extends RealmObject> E createStandaloneRealmObjectInstance(Class<E> clazz) {
        try {
            return clazz.newInstance();
        } catch (InstantiationException e) {
            throw new RealmException("Could not create an object of class: " + clazz, e);
        } catch (IllegalAccessException e) {
            throw new RealmException("Could not create an object of class: " + clazz, e);
        }
    }

    /**
     * Write a compacted copy of the Realm to the given destination File.
     *
     * The destination file cannot already exist.
     *
     * Note that if this is called from within a write transaction it writes the
     * current data, and not the data as it was when the last write transaction was committed.
     *
     * @param destination File to save the Realm to
     * @throws java.io.IOException if any write operation fails
     */
    public void writeCopyTo(File destination) throws IOException {
        writeEncryptedCopyTo(destination, null);
    }

    /**
     * Write a compacted and encrypted copy of the Realm to the given destination File.
     *
     * The destination file cannot already exist.
     *
     * Note that if this is called from within a write transaction it writes the
     * current data, and not the data as it was when the last write transaction was committed.
     *
     * @param destination File to save the Realm to
     * @throws java.io.IOException if any write operation fails
     */
    public void writeEncryptedCopyTo(File destination, byte[] key) throws IOException {
        if (destination == null) {
            throw new IllegalArgumentException("The destination argument cannot be null");
        }
        checkIfValid();
        transaction.writeToFile(destination, key);
    }


    /**
     * Instantiates and adds a new object to the realm
     *
     * @param clazz The Class of the object to create
     * @return The new object
     * @throws RealmException An object could not be created
     */
    public <E extends RealmObject> E createObject(Class<E> clazz) {
        Table table;
        table = tables.get(clazz);
        if (table == null) {
            Class<?> generatedClass = getProxyClass(clazz);

            Method method = initTableMethods.get(generatedClass);
            if (method == null) {
                try {
                    method = generatedClass.getMethod("initTable", new Class[]{ImplicitTransaction.class});
                } catch (NoSuchMethodException e) {
                    throw new RealmException("Could not find the initTable() method in generated proxy class: " + APT_NOT_EXECUTED_MESSAGE);
                }
                initTableMethods.put(generatedClass, method);
            }

            try {
                table = (Table) method.invoke(null, transaction);
                tables.put(clazz, table);
            } catch (IllegalAccessException e) {
                throw new RealmException("Could not launch the initTable method: " + APT_NOT_EXECUTED_MESSAGE);
            } catch (InvocationTargetException e) {
                e.printStackTrace();
                throw new RealmException("An exception occurred while running the initTable method: " + APT_NOT_EXECUTED_MESSAGE);
            }
        }

        long rowIndex = table.addEmptyRow();
        return get(clazz, rowIndex);
    }

    private Class<?> getProxyClass(Class<?> clazz) {

        String simpleClassName = simpleClassNames.get(clazz);
        if (simpleClassName == null) {
            simpleClassName = clazz.getSimpleName();
            simpleClassNames.put(clazz, simpleClassName);
        }
        String generatedClassName = getProxyClassName(simpleClassName);

        Class<?> generatedClass = generatedClasses.get(generatedClassName);
        if (generatedClass == null) {
            try {
                generatedClass = Class.forName(generatedClassName);
            } catch (ClassNotFoundException e) {
                throw new RealmException("Could not find the generated proxy class: " + APT_NOT_EXECUTED_MESSAGE);
            }
            generatedClasses.put(generatedClassName, generatedClass);
        }

        return generatedClass;
    }

    <E> void remove(Class<E> clazz, long objectIndex) {
        getTable(clazz).moveLastOver(objectIndex);
    }

    @SuppressWarnings("unchecked")
    <E extends RealmObject> E get(Class<E> clazz, long rowIndex) {
        E result;

        Table table = tables.get(clazz);
        if (table == null) {
            String simpleClassName = simpleClassNames.get(clazz);
            if (simpleClassName == null) {
                simpleClassName = clazz.getSimpleName();
                simpleClassNames.put(clazz, simpleClassName);
            }

            table = transaction.getTable(TABLE_PREFIX + simpleClassName);
            tables.put(clazz, table);
        }

        Row row = table.getRow(rowIndex);

        Constructor constructor = generatedConstructors.get(clazz);
        if (constructor == null) {
            String simpleClassName = simpleClassNames.get(clazz);
            if (simpleClassName == null) {
                simpleClassName = clazz.getSimpleName();
                simpleClassNames.put(clazz, simpleClassName);
            }
            String generatedClassName = getProxyClassName(simpleClassName);


            Class<?> generatedClass = generatedClasses.get(generatedClassName);
            if (generatedClass == null) {
                try {
                    generatedClass = Class.forName(generatedClassName);
                } catch (ClassNotFoundException e) {
                    throw new RealmException("Could not find the generated proxy class: " + APT_NOT_EXECUTED_MESSAGE);
                }
                generatedClasses.put(generatedClassName, generatedClass);
            }

            constructor = constructors.get(generatedClass);
            if (constructor == null) {
                try {
                    constructor = generatedClass.getConstructor();
                } catch (NoSuchMethodException e) {
                    throw new RealmException("Could not find the constructor in generated proxy class: " + APT_NOT_EXECUTED_MESSAGE);
                }
                constructors.put(generatedClass, constructor);
                generatedConstructors.put(clazz, constructor);
            }
        }

        try {
            // We are know the casted type since we generated the class
            result = (E) constructor.newInstance();
        } catch (InstantiationException e) {
            throw new RealmException("Could not instantiate the proxy class");
        } catch (IllegalAccessException e) {
            throw new RealmException("Could not run the constructor of the proxy class");
        } catch (InvocationTargetException e) {
            e.printStackTrace();
            throw new RealmException("An exception occurred while instantiating the proxy class");
        }
        result.row = row;
        result.realm = this;
        return result;
    }

    /**
     * Copies a RealmObject to the Realm instance and returns the copy. It is important to notice
     * that any further changes to the original RealmObject will not be reflected in the Realm copy.
     *
     * @param object {@link io.realm.RealmObject} to copy to the Realm.
     * @return A managed RealmObject with its properties backed by the Realm.
     *
     * @throws java.lang.IllegalArgumentException if RealmObject is {@code null}.
     */
    public <E extends RealmObject> E copyToRealm(E object) {
        checkNotNullObject(object);
        if (isObjectInRealm(object)) {
            return object;
        }

        return copyOrUpdate(object, false);
    }

    /**
     * Copies a RealmObject to Realm or update all the fields of an existing object if it has a
     * matching primary key value. Any further changes to the original RealmObject will not be
     * reflected in the Realm copy.
     *
     * @param object    {@link io.realm.RealmObject} to copy or update.
     * @return The new or updated RealmObject with all its properties backed by the Realm.
     *
     * @throws java.lang.IllegalArgumentException if RealmObject is {@code null}.
     * @see {@link #copyToRealm(RealmObject)}
     */
    public <E extends RealmObject> E copyToRealmOrUpdate(E object) {
        checkNotNullObject(object);
        checkHasPrimaryKey(object);
        if (isObjectInRealm(object)) {
            return object;
        }

        return copyOrUpdate(object, true);
    }

    /**
     * Copies a collection of RealmObjects to the Realm instance and returns their copy. It is
     * important to notice that any further changes to the original RealmObjects will not be
     * reflected in the Realm copies.
     *
     * @param objects RealmObjects to copy to the Realm.
     * @return A list of the the converted RealmObjects that all has their properties managed by the Realm.
     *
     * @throws io.realm.exceptions.RealmException if any of the objects has already been added to Realm.
     * @throws java.lang.IllegalArgumentException if any of the elements in the input collection is {@code null}.
     */
    public <E extends RealmObject> List<E> copyToRealm(Iterable<E> objects) {
        if (objects == null) new ArrayList<E>();

        ArrayList<E> realmObjects = new ArrayList<E>();
        for (E object : objects) {
            realmObjects.add(copyToRealm(object));
        }

        return realmObjects;
    }


    private static String getProxyClassName(String simpleClassName) {
        return "io.realm." + simpleClassName + "RealmProxy";
    }

    boolean contains(Class<?> clazz) {
        String simpleClassName = simpleClassNames.get(clazz);
        if (simpleClassName == null) {
            simpleClassName = clazz.getSimpleName();
            simpleClassNames.put(clazz, simpleClassName);
        }
        return transaction.hasTable(TABLE_PREFIX + simpleClassName);
    }

    /**
     * Returns a typed RealmQuery, which can be used to query for specific objects of this type
     *
     * @param clazz The class of the object which is to be queried for
     * @return A typed RealmQuery, which can be used to query for specific objects of this type
     * @throws java.lang.RuntimeException Any other error
     * @see io.realm.RealmQuery
     */
    public <E extends RealmObject> RealmQuery<E> where(Class<E> clazz) {
        checkIfValid();
        return new RealmQuery<E>(this, clazz);
    }

    /**
     * Get all objects of a specific Class. If no objects exist, the returned RealmResults will not
     * be null. The RealmResults.size() to check the number of objects instead.
     *
     * @param clazz the Class to get objects of
     * @return A RealmResult list containing the objects
     * @throws java.lang.RuntimeException Any other error
     * @see io.realm.RealmResults
     */
    public <E extends RealmObject> RealmResults<E> allObjects(Class<E> clazz) {
        return where(clazz).findAll();
    }

    /**
     * Get all objects of a specific Class sorted by a field.  If no objects exist, the returned
     * RealmResults will not be null. The RealmResults.size() to check the number of objects instead.
     *
     * @param clazz the Class to get objects of.
     * @param fieldName the field name to sort by.
     * @param sortAscending sort ascending if SORT_ORDER_ASCENDING, sort descending if SORT_ORDER_DESCENDING.
     * @return A sorted RealmResults containing the objects.
     * @throws java.lang.IllegalArgumentException if field name does not exist.
     */
    public <E extends RealmObject> RealmResults<E> allObjectsSorted(Class<E> clazz, String fieldName,
                                                               boolean sortAscending) {
        checkIfValid();
        Table table = getTable(clazz);
        TableView.Order order = sortAscending ? TableView.Order.ascending : TableView.Order.descending;
        Long columnIndex = columnIndices.get(simpleClassNames.get(clazz)).get(fieldName);
        if (columnIndex == null || columnIndex < 0) {
            throw new IllegalArgumentException(String.format("Field name '%s' does not exist.", fieldName));
        }

        TableView tableView = table.getSortedView(columnIndex, order);
        return new RealmResults<E>(this, tableView, clazz);
    }


    /**
     * Get all objects of a specific class sorted by two specific field names.  If no objects exist,
     * the returned RealmResults will not be null. The RealmResults.size() to check the number of
     * objects instead.
     *
     * @param clazz the class ti get objects of.
     * @param fieldName1 first field name to sort by.
     * @param sortAscending1 sort order for first field.
     * @param fieldName2 second field name to sort by.
     * @param sortAscending2 sort order for second field.
     * @return A sorted RealmResults containing the objects.
     * @throws java.lang.IllegalArgumentException if a field name does not exist.
     */
    public <E extends RealmObject> RealmResults<E> allObjectsSorted(Class<E> clazz, String fieldName1,
                                                               boolean sortAscending1, String fieldName2,
                                                               boolean sortAscending2) {
<<<<<<< HEAD
        return allObjects(clazz, new String[]{fieldName1, fieldName2}, new boolean[]{sortAscending1, sortAscending2});
=======
        return allObjectsSorted(clazz, new String[] {fieldName1, fieldName2}, new boolean[] {sortAscending1,
                sortAscending2});
>>>>>>> 98c7b20a
    }

    /**
     * Get all objects of a specific class sorted by two specific field names.  If no objects exist,
     * the returned RealmResults will not be null. The RealmResults.size() to check the number of
     * objects instead.
     *
     * @param clazz the class ti get objects of.
     * @param fieldName1 first field name to sort by.
     * @param sortAscending1 sort order for first field.
     * @param fieldName2 second field name to sort by.
     * @param sortAscending2 sort order for second field.
     * @param fieldName3 third field name to sort by.
     * @param sortAscending3 sort order for third field.
     * @return A sorted RealmResults containing the objects.
     * @throws java.lang.IllegalArgumentException if a field name does not exist.
     */
    public <E extends RealmObject> RealmResults<E> allObjectsSorted(Class<E> clazz, String fieldName1,
                                                               boolean sortAscending1,
                                                              String fieldName2, boolean sortAscending2,
                                                              String fieldName3, boolean sortAscending3) {
        return allObjectsSorted(clazz, new String[] {fieldName1, fieldName2, fieldName3},
                new boolean[] {sortAscending1, sortAscending2, sortAscending3});
    }

    /**
     * Get all objects of a specific Class sorted by multiple fields.  If no objects exist, the
     * returned RealmResults will not be null. The RealmResults.size() to check the number of
     * objects instead.
     *
     * @param clazz the Class to get objects of.
     * @param sortAscending sort ascending if SORT_ORDER_ASCENDING, sort descending if SORT_ORDER_DESCENDING.
     * @param fieldNames an array of fieldnames to sort objects by.
     *        The objects are first sorted by fieldNames[0], then by fieldNames[1] and so forth.
     * @return A sorted RealmResults containing the objects.
     * @throws java.lang.IllegalArgumentException if a field name does not exist.
     */
    public <E extends RealmObject> RealmResults<E> allObjectsSorted(Class<E> clazz, String fieldNames[],
                                                               boolean sortAscending[]) {
        if (fieldNames == null) {
            throw new IllegalArgumentException("fieldNames must be provided.");
        } else if (sortAscending == null) {
            throw new IllegalArgumentException("sortAscending must be provided.");
        }

        // Convert field names to column indices
        Table table = this.getTable(clazz);
        long columnIndices[] = new long[fieldNames.length];
        for (int i = 0; i < fieldNames.length; i++) {
            String fieldName = fieldNames[i];
            long columnIndex = table.getColumnIndex(fieldName);
            if (columnIndex == -1) {
                throw new IllegalArgumentException(String.format("Field name '%s' does not exist.", fieldName));
            }
            columnIndices[i] = columnIndex;
        }
        
        // Perform sort
        TableView tableView = table.getSortedView(columnIndices, sortAscending);
        return new RealmResults(this, tableView, clazz);
    }

    // Notifications

    /**
     * Add a change listener to the Realm
     *
     * @param listener the change listener
     * @see io.realm.RealmChangeListener
     */
    public void addChangeListener(RealmChangeListener listener) {
        checkIfValid();
        changeListeners.add(listener);
    }

    /**
     * Remove the specified change listener
     *
     * @param listener the change listener to be removed
     * @see io.realm.RealmChangeListener
     */
    public void removeChangeListener(RealmChangeListener listener) {
        checkIfValid();
        changeListeners.remove(listener);
    }

    /**
     * Remove all user-defined change listeners
     *
     * @see io.realm.RealmChangeListener
     */
    public void removeAllChangeListeners() {
        checkIfValid();
        changeListeners.clear();
    }

    void sendNotifications() {
        List<RealmChangeListener> defensiveCopy = new ArrayList<RealmChangeListener>(changeListeners);
        for (RealmChangeListener listener : defensiveCopy) {
            listener.onChange();
        }
    }

    @SuppressWarnings("UnusedDeclaration")
    boolean hasChanged() {
        return sharedGroup.hasChanged();
    }

    /**
     * Transactions
     */

    /**
     * Refresh the Realm instance and all the RealmResults and RealmObjects instances coming from it
     */
    @SuppressWarnings("UnusedDeclaration")
    public void refresh() {
        checkIfValid();
        transaction.advanceRead();
    }

    /**
     * Starts a write transaction, this must be closed with {@link io.realm.Realm#commitTransaction()}
     * or aborted by @{link io.realm.Realm#cancelTransaction()}. Write transactions are used to
     * atomically create, update and delete objects within a realm.
     * <br>
     * Before beginning the write transaction, @{link io.realm.Realm#beginTransaction()} updates the
     * realm in the case of pending updates from other threads.
     * <br>
     * Notice: it is not possible to nest write transactions. If you start a write
     * transaction within a write transaction an exception is thrown.
     * <br>
     * @throws java.lang.IllegalStateException If already in a write transaction or incorrect thread.
     *
     */
    public void beginTransaction() {
        checkIfValid();
        transaction.promoteToWrite();
    }

    /**
     * All changes since @{link io.realm.Realm#beginTransaction()} are persisted to disk and the
     * realm reverts back to being read-only. An event is sent to notify all other realm instances
     * that a change has occurred. When the event is received, the other realms will get their
     * objects and @{link io.realm.RealmResults} updated to reflect
     * the changes from this commit.
     * 
     * @throws java.lang.IllegalStateException If the write transaction is in an invalid state or incorrect thread.
     */
    public void commitTransaction() {
        checkIfValid();
        transaction.commitAndContinueAsRead();

        for (Map.Entry<Handler, Integer> handlerIntegerEntry : handlers.entrySet()) {
            Handler handler = handlerIntegerEntry.getKey();
            int realmId = handlerIntegerEntry.getValue();
            if (
                    realmId == id                                // It's the right realm
                    && !handler.hasMessages(REALM_CHANGED)       // The right message
                    && handler.getLooper().getThread().isAlive() // The receiving thread is alive
                    && !handler.equals(this.handler)             // Don't notify yourself
            ) {
                handler.sendEmptyMessage(REALM_CHANGED);
            }
        }
        sendNotifications();
    }

    /**
     * Revert all writes (created, updated, or deleted objects) made in the current write
     * transaction and end the transaction.
     * <br>
     * The realm reverts back to read-only.
     * <br>
     * Calling this when not in a write transaction will throw an exception.
     *
     * @throws java.lang.IllegalStateException    If the write transaction is an invalid state,
    *                                             not in a write transaction or incorrect thread.
    */
     public void cancelTransaction() {
         checkIfValid();
         transaction.rollbackAndContinueAsRead();
     }

    /**
     * Executes a given transaction on the Realm. {@link #beginTransaction()} and
     * {@link #commitTransaction()} will be called automatically. If any exception is thrown
     * during the transaction {@link #cancelTransaction()} will be called instead of {@link #commitTransaction()}.
     *
     * @param transaction {@link io.realm.Realm.Transaction} to execute.
     * @throws RealmException if any error happened during the transaction.
     */
    public void executeTransaction(Transaction transaction) {
        if (transaction == null)
            return;
        beginTransaction();
        try {
            transaction.execute(this);
            commitTransaction();
        } catch (RuntimeException e) {
            cancelTransaction();
            throw new RealmException("Error during transaction.", e);
        } catch (Error e) {
            cancelTransaction();
            throw e;
        }
    }

    /**
     * Remove all objects of the specified class.
     *
     * @param classSpec The class which objects should be removed
     * @throws java.lang.RuntimeException Any other error
     */
    public void clear(Class<?> classSpec) {
        getTable(classSpec).clear();
    }

    int getId() {
        return id;
    }

    // Returns the Handler for this Realm on the calling thread
    Handler getHandler() {
        for (Map.Entry<Handler, Integer> entry : handlers.entrySet()) {
            if (entry.getValue() == id) {
                return entry.getKey();
            }
        }
        return null;
    }

    // package protected so unit tests can access it
    long getVersion() {
        if (!transaction.hasTable("metadata")) {
            return UNVERSIONED;
        }
        Table metadataTable = transaction.getTable("metadata");
        return metadataTable.getLong(0, 0);
    }

    // package protected so unit tests can access it
    void setVersion(long version) {
        Table metadataTable = transaction.getTable("metadata");
        if (metadataTable.getColumnCount() == 0) {
            metadataTable.addColumn(ColumnType.INTEGER, "version");
            metadataTable.addEmptyRow();
        }
        metadataTable.setLong(0, 0, version);
    }

<<<<<<< HEAD
    private <E extends RealmObject> Class<? extends RealmObject> getRealmClassFromObject(E object) {
        if (object.realm != null) {
            // This is already a proxy object, get superclass instead
            // INVARIANT: We don't support subclasses yet so super class is always correct type
            return (Class<? extends RealmObject>) object.getClass().getSuperclass();
        } else {
            return object.getClass();
        }
    }

    private <E extends RealmObject> E copyOrUpdate(E object, boolean update) {
        Class<? extends RealmObject> realmClass = getRealmClassFromObject(object);
        Class<?> proxyClass = getProxyClass(realmClass);
        Method method = insertOrUpdateMethods.get(realmClass);
        if (method == null) {
            try {
                method = proxyClass.getMethod("copyOrUpdate", new Class[]{Realm.class, realmClass, boolean.class});
            } catch (NoSuchMethodException e) {
                throw new RealmException("Could not find the copyOrUpdate() method in generated proxy class for " + proxyClass.getName() + ": " + APT_NOT_EXECUTED_MESSAGE, e);
            }
            insertOrUpdateMethods.put(proxyClass, method);
        }
        try {
            Object result = method.invoke(null, this, object, update);
            return (E) result;
        } catch (IllegalAccessException e) {
            throw new RealmException("Could not execute the copyToRealm method : " + APT_NOT_EXECUTED_MESSAGE, e);
        } catch (InvocationTargetException e) {
            throw new RealmException("An exception was thrown in the copyToRealm method in the proxy class  " + proxyClass.getName() + ": " + APT_NOT_EXECUTED_MESSAGE, e);
        }
    }

    private <E extends RealmObject> boolean isObjectInRealm(E object) {
        return (object.realm != null && object.realm.id == this.id);
    }

    private <E extends RealmObject> void checkNotNullObject(E object) {
        if (object == null) {
            throw new IllegalArgumentException("Null objects cannot be copied into Realm.");
        }
    }

    private <E extends RealmObject> void checkHasPrimaryKey(E object) {
        if (!getTable(object.getClass()).hasPrimaryKey()) {
            throw new IllegalArgumentException("RealmObject has no @PrimaryKey defined: " + simpleClassNames.get(object));
        }
    }

    private <E extends RealmObject> void checkHasPrimaryKey(Class<E> clazz) {
        if (!getTable(clazz).hasPrimaryKey()) {
            throw new IllegalArgumentException("A RealmObject with no @PrimaryKey cannot be updated: " + clazz.toString());
        }
    }

    @SuppressWarnings("UnusedDeclaration")
=======
>>>>>>> 98c7b20a
    public static void migrateRealmAtPath(String realmPath, RealmMigration migration) {
        migrateRealmAtPath(realmPath, null, migration, true);
    }

    public static void migrateRealmAtPath(String realmPath, byte[] key, RealmMigration migration) {
        migrateRealmAtPath(realmPath, key, migration, true);
    }

    public static void migrateRealmAtPath(String realmPath, RealmMigration migration, boolean autoRefresh) {
        migrateRealmAtPath(realmPath, null, migration, autoRefresh);
    }

    public static synchronized void migrateRealmAtPath(String realmPath, byte[] key, RealmMigration migration,
                                            boolean autoUpdate) {
        Realm realm = Realm.createAndValidate(realmPath, key, false, autoUpdate);
        realm.beginTransaction();
        realm.setVersion(migration.execute(realm, realm.getVersion()));
        realm.commitTransaction();
        realm.close();

        realmsCache.remove();
    }

    /**
     * Delete the Realm file from the filesystem for the default Realm (named "default.realm").
     * The realm must be unused and closed before calling this method.
     * WARNING: Your Realm must not be open (typically when your app launch).
     *
     * @param context an Android context.
     * @return false if a file could not be deleted. The failing file will be logged.
     * @see io.realm.Realm#clear(Class)
     */
    public static boolean deleteRealmFile(Context context) {
        return deleteRealmFile(context, DEFAULT_REALM_NAME);
    }

    /**
     * Delete the Realm file from the filesystem for a custom named Realm.
     * The realm must be unused and closed before calling this method.
     *
     * @param context  an Android @{{@link android.content.Context}.
     * @param fileName the name of the custom Realm (i.e. "myCustomRealm.realm").
     * @return false if a file could not be deleted. The failing file will be logged.
     */
    public static synchronized boolean deleteRealmFile(Context context, String fileName) {
        boolean result = true;
        File writableFolder = context.getFilesDir();

        File realmFile = new File(writableFolder, fileName);
        int realmId = realmFile.getAbsolutePath().hashCode();

        AtomicInteger counter = openRealms.get(realmId);
        if (counter != null && counter.get() > 0) {
            throw new IllegalStateException("It's not allowed to delete the file associated with an open Realm. " +
                    "Remember to close() all the instances of the Realm before deleting its file.");
        }

        List<File> filesToDelete = Arrays.asList(realmFile, new File(writableFolder, fileName + ".lock"));
        for (File fileToDelete : filesToDelete) {
            if (fileToDelete.exists()) {
                boolean deleteResult = fileToDelete.delete();
                if (!deleteResult) {
                    result = false;
                    Log.w(TAG, "Could not delete the file " + fileToDelete);
                }
            }
        }
        return result;
    }

    /**
     * Compact a realm file. A realm file usually contain free/unused space.
     * This method removes this free space and the file size is thereby reduced.
     * Objects within the realm files are untouched.
     * 
     * The file must be closed before this method is called.
     * The file system should have free space for at least a copy of the realm file.
     * The realm file is left untouched if any file operation fails. 
     *
     * @param context an Android {@link android.content.Context}
     * @param fileName the name of the file to compact
     * @return true if successful, false if any file operation failed
     */
    public static synchronized boolean compactRealmFile(Context context, String fileName) {
        File realmFile = new File(context.getFilesDir(), fileName);
        File tmpFile = new File(
                context.getFilesDir(),
                String.valueOf(System.currentTimeMillis()) + UUID.randomUUID() + ".realm");

        Realm realm = null;
        try {
            realm = Realm.getInstance(context, fileName);
            realm.writeCopyTo(tmpFile);
            if (!realmFile.delete()) {
                return false;
            }
            if (!tmpFile.renameTo(realmFile)) {
                return false;
            }
        } catch (IOException e) {
            return false;
        } finally {
            if (realm != null) {
                realm.close();
            }
        }
        return true;
    }

    /**
     * Compact a realm file. A realm file usually contain free/unused space.
     * This method removes this free space and the file size is thereby reduced.
     * Objects within the realm files are untouched.
     * 
     * The file must be closed before this method is called.
     * The file system should have free space for at least a copy of the realm file.
     * The realm file is left untouched if any file operation fails. 
     *
     * @param context an Android {@link android.content.Context}
     * @return true if successful, false if any file operation failed
     */
    public static boolean compactRealmFile(Context context) {
        return compactRealmFile(context, DEFAULT_REALM_NAME);
    }

    /**
     * Returns the absolute path to where this Realm is persisted on disk.
     *
     * @return The absolute path to the realm file.
     */
    public String getPath() {
        return path;
    }

    /**
     * Encapsulates a Realm transaction.
     *
     * Using this class will automatically handle {@link #beginTransaction()} and {@link #commitTransaction()}
     * If any exception is thrown during the transaction {@link #cancelTransaction()} will be called
     * instead of {@link #commitTransaction()}.
     */
    public interface Transaction {
        public void execute(Realm realm);
    }
}<|MERGE_RESOLUTION|>--- conflicted
+++ resolved
@@ -906,7 +906,6 @@
     }
 
     /**
-<<<<<<< HEAD
      * Tries to update an existing object defined by its primary key with new JSON data. If no existing object could be
      * found a new object will be saved in the Realm. This must happen inside a transaction.
      *
@@ -934,10 +933,7 @@
     }
 
     /**
-     * Create a Realm object prefilled with data from a JSON object. This must be done inside a
-=======
      * Create a Realm object pre-filled with data from a JSON object. This must be done inside a
->>>>>>> 98c7b20a
      * transaction. JSON properties with a null value will map to the default value for the data
      * type in Realm and unknown properties will be ignored.
      *
@@ -1311,12 +1307,8 @@
     public <E extends RealmObject> RealmResults<E> allObjectsSorted(Class<E> clazz, String fieldName1,
                                                                boolean sortAscending1, String fieldName2,
                                                                boolean sortAscending2) {
-<<<<<<< HEAD
-        return allObjects(clazz, new String[]{fieldName1, fieldName2}, new boolean[]{sortAscending1, sortAscending2});
-=======
         return allObjectsSorted(clazz, new String[] {fieldName1, fieldName2}, new boolean[] {sortAscending1,
                 sortAscending2});
->>>>>>> 98c7b20a
     }
 
     /**
@@ -1568,7 +1560,6 @@
         metadataTable.setLong(0, 0, version);
     }
 
-<<<<<<< HEAD
     private <E extends RealmObject> Class<? extends RealmObject> getRealmClassFromObject(E object) {
         if (object.realm != null) {
             // This is already a proxy object, get superclass instead
@@ -1624,8 +1615,6 @@
     }
 
     @SuppressWarnings("UnusedDeclaration")
-=======
->>>>>>> 98c7b20a
     public static void migrateRealmAtPath(String realmPath, RealmMigration migration) {
         migrateRealmAtPath(realmPath, null, migration, true);
     }
